<script lang="ts" setup generic="Value extends string | number">
import { onMounted, onUnmounted, ref } from 'vue';
import { RouterLink } from 'vue-router';

import type { TabOptions } from '../../types';
import N8nIcon from '../N8nIcon';
import N8nTooltip from '../N8nTooltip';

interface TabsProps {
	modelValue?: Value;
	options?: Array<TabOptions<Value>>;
	size?: 'small' | 'medium';
	variant?: 'modern' | 'legacy';
}

withDefaults(defineProps<TabsProps>(), {
	modelValue: undefined,
	options: () => [],
	size: 'medium',
	variant: 'legacy',
});

const scrollPosition = ref(0);
const canScrollRight = ref(false);
const tabs = ref<Element | undefined>(undefined);
let resizeObserver: ResizeObserver | null = null;

onMounted(() => {
	const container = tabs.value as Element;
	if (container) {
		container.addEventListener('scroll', (event: Event) => {
			const width = container.clientWidth;
			const scrollWidth = container.scrollWidth;
			scrollPosition.value = (event.target as Element).scrollLeft;
			canScrollRight.value = scrollWidth - width > scrollPosition.value;
		});

		resizeObserver = new ResizeObserver(() => {
			const width = container.clientWidth;
			const scrollWidth = container.scrollWidth;
			canScrollRight.value = scrollWidth - width > scrollPosition.value;
		});
		resizeObserver.observe(container);

		const width = container.clientWidth;
		const scrollWidth = container.scrollWidth;
		canScrollRight.value = scrollWidth - width > scrollPosition.value;
	}
});

onUnmounted(() => {
	resizeObserver?.disconnect();
});

const emit = defineEmits<{
	tooltipClick: [tab: Value, e: MouseEvent];
	'update:modelValue': [tab: Value];
}>();

const handleTooltipClick = (tab: Value, event: MouseEvent) => emit('tooltipClick', tab, event);
const handleTabClick = (tab: Value) => emit('update:modelValue', tab);

const scroll = (left: number) => {
	const container = tabs.value;
	if (container) {
		container.scrollBy({ left, top: 0, behavior: 'smooth' });
	}
};
const scrollLeft = () => scroll(-50);
const scrollRight = () => scroll(50);
</script>

<template>
	<div
		:class="[
			'n8n-tabs',
			$style.container,
			size === 'small' ? $style.small : '',
			variant === 'modern' ? $style.modern : '',
		]"
	>
		<div v-if="scrollPosition > 0" :class="$style.back" @click="scrollLeft">
			<N8nIcon icon="chevron-left" size="small" />
		</div>
		<div v-if="canScrollRight" :class="$style.next" @click="scrollRight">
			<N8nIcon icon="chevron-right" size="small" />
		</div>
		<div ref="tabs" :class="$style.tabs">
			<div
				v-for="option in options"
				:id="option.value.toString()"
				:key="option.value"
				:class="{ [$style.alignRight]: option.align === 'right' }"
			>
				<N8nTooltip :disabled="!option.tooltip" placement="bottom" :show-after="100">
					<template #content>
						<div v-n8n-html="option.tooltip" @click="handleTooltipClick(option.value, $event)" />
					</template>
					<a
						v-if="option.href"
						target="_blank"
						:href="option.href"
<<<<<<< HEAD
=======
						rel="noopener noreferrer"
>>>>>>> 58deb857
						:class="[$style.link, $style.tab, option.label ? '' : $style.noText]"
						@click="() => handleTabClick(option.value)"
					>
						<div>
							{{ option.label }}
							<N8nIcon
								:class="$style.external"
								:icon="option.icon ?? 'external-link'"
								size="small"
							/>
						</div>
					</a>
					<RouterLink
						v-else-if="option.to"
						:to="option.to"
						:class="[
							$style.tab,
							{ [$style.activeTab]: modelValue === option.value, [$style.noText]: !option.label },
						]"
					>
						<N8nIcon v-if="option.icon" :icon="option.icon" size="medium" />
						<span v-if="option.label">{{ option.label }}</span>
					</RouterLink>
					<div
						v-else
						:class="{
							[$style.tab]: true,
							[$style.activeTab]: modelValue === option.value,
							[$style.noText]: !option.label,
							[$style.dangerTab]: option.variant === 'danger',
						}"
						:data-test-id="`tab-${option.value}`"
						@click="() => handleTabClick(option.value)"
					>
						<N8nIcon
							v-if="option.icon && option.iconPosition !== 'right'"
							:icon="option.icon"
							:class="$style.icon"
							size="small"
						/>
						<span v-if="option.label" :class="$style.notificationContainer">
							{{ option.label }}
							<div v-if="option.notification" :class="$style.notification" />
						</span>
						<N8nIcon
							v-if="option.icon && option.iconPosition === 'right'"
							:icon="option.icon"
							:class="$style.icon"
							size="small"
						/>
					</div>
				</N8nTooltip>
			</div>
		</div>
	</div>
</template>

<style lang="scss" module>
.container {
	position: relative;
	height: 24px;
	min-height: 24px;
	width: 100%;

	&.modern {
		height: 26px;
		min-height: 26px;
	}

	&.small {
		padding-inline: var(--spacing-2xs);
	}
}

.tabs {
	color: var(--color-text-base);
	font-weight: var(--font-weight-medium);
	display: flex;
	align-items: center;
	width: 100%;
	position: absolute;
	overflow-x: scroll;

	/* Hide scrollbar for Chrome, Safari and Opera */
	&::-webkit-scrollbar {
		display: none;
	}

	/* Hide scrollbar for IE, Edge and Firefox */
	-ms-overflow-style: none; /* IE and Edge */
	scrollbar-width: none; /* Firefox */

	.small & {
		width: calc(100% - var(--spacing-2xs) * 2);
	}
}

.tab {
	--active-tab-border-width: 2px;
	display: flex;
	align-items: center;
	gap: var(--spacing-4xs);
	padding: 0 var(--spacing-s);
	padding-bottom: calc(var(--spacing-2xs) + var(--active-tab-border-width));
	font-size: var(--font-size-s);

	cursor: pointer;
	white-space: nowrap;
	color: var(--color-text-base);
	&:hover {
		color: var(--color-primary);
	}

	span + span {
		margin-left: var(--spacing-4xs);
	}

	.modern & {
		padding-bottom: calc(var(--spacing-xs) + var(--active-tab-border-width));
		font-size: var(--font-size-2xs);
		font-weight: var(--font-weight-bold);
	}

	.small & {
		padding-inline: var(--spacing-2xs);
		font-size: var(--font-size-2xs);
	}
}

.activeTab {
	color: var(--color-primary);
	padding-bottom: var(--spacing-2xs);
	border-bottom: var(--color-primary) var(--active-tab-border-width) solid;

	.modern & {
		padding-bottom: var(--spacing-xs);
	}
}

.alignRight:not(.alignRight + .alignRight) {
	margin-left: auto;
}

.link {
	cursor: pointer;
	color: var(--color-text-base);

	&:hover {
		color: var(--color-primary);
	}
}

.external {
	display: inline-block;
	margin-left: var(--spacing-5xs);

	.noText & {
		display: block;
		margin-left: 0;
	}
}

.noText .icon {
	display: block;
}

.dangerTab {
	color: var(--color-danger);

	&:hover {
		color: var(--color-danger);
	}
}

.button {
	position: absolute;
	background-color: var(--color-tabs-arrow-buttons, var(--color-background-base));
	z-index: 1;
	height: 24px;
	width: 10px;
	display: flex;
	align-items: center;
	font-weight: var(--font-weight-bold);
}

.notificationContainer {
	display: flex;
	position: relative;
}

.notification {
	display: flex;
	position: absolute;
	right: -0.5em;
	align-items: center;
	justify-content: center;

	&:after {
		content: '';
		display: block;
		height: 0.3em;
		width: 0.3em;
		background-color: var(--color-primary);
		border-radius: 50%;
	}
}

.back {
	composes: tab;
	composes: button;
	left: 0;
}

.next {
	composes: tab;
	composes: button;
	right: 0;
}
</style><|MERGE_RESOLUTION|>--- conflicted
+++ resolved
@@ -100,10 +100,7 @@
 						v-if="option.href"
 						target="_blank"
 						:href="option.href"
-<<<<<<< HEAD
-=======
 						rel="noopener noreferrer"
->>>>>>> 58deb857
 						:class="[$style.link, $style.tab, option.label ? '' : $style.noText]"
 						@click="() => handleTabClick(option.value)"
 					>
