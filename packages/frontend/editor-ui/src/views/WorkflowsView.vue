<script lang="ts" setup>
import Draggable from '@/components/Draggable.vue';
import { FOLDER_LIST_ITEM_ACTIONS } from '@/components/Folders/constants';
import type {
	BaseFilters,
	FolderResource,
	Resource,
	WorkflowResource,
} from '@/components/layouts/ResourcesListLayout.vue';
import ResourcesListLayout from '@/components/layouts/ResourcesListLayout.vue';
import ProjectHeader from '@/components/Projects/ProjectHeader.vue';
import WorkflowCard from '@/components/WorkflowCard.vue';
import WorkflowTagsDropdown from '@/components/WorkflowTagsDropdown.vue';
import { useDebounce } from '@/composables/useDebounce';
import { useDocumentTitle } from '@/composables/useDocumentTitle';
import type { DragTarget, DropTarget } from '@/composables/useFolders';
import { useFolders } from '@/composables/useFolders';
import { useI18n } from '@/composables/useI18n';
import { useMessage } from '@/composables/useMessage';
import { useOverview } from '@/composables/useOverview';
import { useTelemetry } from '@/composables/useTelemetry';
import { useToast } from '@/composables/useToast';
import {
	COMMUNITY_PLUS_ENROLLMENT_MODAL,
	DEFAULT_WORKFLOW_PAGE_SIZE,
	EASY_AI_WORKFLOW_EXPERIMENT,
	EnterpriseEditionFeature,
	MODAL_CONFIRM,
	VIEWS,
} from '@/constants';
import InsightsSummary from '@/features/insights/components/InsightsSummary.vue';
import { useInsightsStore } from '@/features/insights/insights.store';
import type {
	FolderListItem,
	IUser,
	UserAction,
	WorkflowListItem,
	WorkflowListResource,
} from '@/Interface';
import { getResourcePermissions } from '@/permissions';
import { useFoldersStore } from '@/stores/folders.store';
import { usePostHog } from '@/stores/posthog.store';
import { useProjectsStore } from '@/stores/projects.store';
import { useSettingsStore } from '@/stores/settings.store';
import { useSourceControlStore } from '@/stores/sourceControl.store';
import { useTagsStore } from '@/stores/tags.store';
import { useUIStore } from '@/stores/ui.store';
import { useUsageStore } from '@/stores/usage.store';
import { useUsersStore } from '@/stores/users.store';
import { useWorkflowsStore } from '@/stores/workflows.store';
import { type ProjectSharingData, ProjectTypes } from '@/types/projects.types';
import { getEasyAiWorkflowJson } from '@/utils/easyAiWorkflowUtils';
import {
	N8nCard,
	N8nHeading,
	N8nIcon,
	N8nInputLabel,
	N8nOption,
	N8nSelect,
	N8nText,
} from '@n8n/design-system';
import type { PathItem } from '@n8n/design-system/components/N8nBreadcrumbs/Breadcrumbs.vue';
import { createEventBus } from '@n8n/utils/event-bus';
import { debounce } from 'lodash-es';
<<<<<<< HEAD
import { useMessage } from '@/composables/useMessage';
import { useToast } from '@/composables/useToast';
import { useFoldersStore } from '@/stores/folders.store';
import { useFolders } from '@/composables/useFolders';
import { useUsageStore } from '@/stores/usage.store';
import { useInsightsStore } from '@/features/insights/insights.store';
import InsightsSummary from '@/features/insights/components/InsightsSummary.vue';
import { useOverview } from '@/composables/useOverview';
import { useExtensionsStore } from '@/stores/extensions.store';
=======
import { PROJECT_ROOT } from 'n8n-workflow';
import { computed, onBeforeUnmount, onMounted, ref, watch } from 'vue';
import { type LocationQueryRaw, useRoute, useRouter } from 'vue-router';
>>>>>>> 5fa41bd7

const SEARCH_DEBOUNCE_TIME = 300;
const FILTERS_DEBOUNCE_TIME = 100;

interface Filters extends BaseFilters {
	status: string | boolean;
	tags: string[];
}

const StatusFilter = {
	ACTIVE: 'active',
	DEACTIVATED: 'deactivated',
	ALL: '',
};

/** Maps sort values from the ResourcesListLayout component to values expected by workflows endpoint */
const WORKFLOWS_SORT_MAP = {
	lastUpdated: 'updatedAt:desc',
	lastCreated: 'createdAt:desc',
	nameAsc: 'name:asc',
	nameDesc: 'name:desc',
} as const;

const i18n = useI18n();
const route = useRoute();
const router = useRouter();
const message = useMessage();
const toast = useToast();
const folderHelpers = useFolders();

const sourceControlStore = useSourceControlStore();
const usersStore = useUsersStore();
const workflowsStore = useWorkflowsStore();
const settingsStore = useSettingsStore();
const posthogStore = usePostHog();
const projectsStore = useProjectsStore();
const telemetry = useTelemetry();
const uiStore = useUIStore();
const tagsStore = useTagsStore();
const foldersStore = useFoldersStore();
const usageStore = useUsageStore();
const insightsStore = useInsightsStore();
const extensionsStore = useExtensionsStore();

const documentTitle = useDocumentTitle();
const { callDebounced } = useDebounce();
const overview = useOverview();

const loading = ref(false);
const breadcrumbsLoading = ref(false);
const filters = ref<Filters>({
	search: '',
	homeProject: '',
	status: StatusFilter.ALL,
	tags: [],
});

const workflowListEventBus = createEventBus();

const workflowsAndFolders = ref<WorkflowListResource[]>([]);

const easyAICalloutVisible = ref(true);

const currentPage = ref(1);
const pageSize = ref(DEFAULT_WORKFLOW_PAGE_SIZE);
const currentSort = ref('updatedAt:desc');

const currentFolderId = ref<string | null>(null);

const showCardsBadge = ref(false);

const isNameEditEnabled = ref(false);

/**
 * Folder actions
 * These can appear on the list header, and then they are applied to current folder
 * or on each folder card, and then they are applied to the clicked folder
 * 'onlyAvailableOn' is used to specify where the action should be available, if not specified it will be available on both
 */
const folderActions = computed<
	Array<UserAction & { onlyAvailableOn?: 'mainBreadcrumbs' | 'card' }>
>(() => [
	{
		label: i18n.baseText('generic.open'),
		value: FOLDER_LIST_ITEM_ACTIONS.OPEN,
		disabled: false,
		onlyAvailableOn: 'card',
	},
	{
		label: i18n.baseText('folders.actions.create'),
		value: FOLDER_LIST_ITEM_ACTIONS.CREATE,
		disabled: readOnlyEnv.value || !hasPermissionToCreateFolders.value,
	},
	{
		label: i18n.baseText('folders.actions.create.workflow'),
		value: FOLDER_LIST_ITEM_ACTIONS.CREATE_WORKFLOW,
		disabled: readOnlyEnv.value || !hasPermissionToCreateWorkflows.value,
	},
	{
		label: i18n.baseText('generic.rename'),
		value: FOLDER_LIST_ITEM_ACTIONS.RENAME,
		disabled: readOnlyEnv.value || !hasPermissionToUpdateFolders.value,
	},
	{
		label: i18n.baseText('folders.actions.moveToFolder'),
		value: FOLDER_LIST_ITEM_ACTIONS.MOVE,
		disabled: readOnlyEnv.value || !hasPermissionToUpdateFolders.value,
	},
	{
		label: i18n.baseText('generic.delete'),
		value: FOLDER_LIST_ITEM_ACTIONS.DELETE,
		disabled: readOnlyEnv.value || !hasPermissionToDeleteFolders.value,
	},
]);

const folderCardActions = computed(() =>
	folderActions.value.filter(
		(action) => !action.onlyAvailableOn || action.onlyAvailableOn === 'card',
	),
);

const mainBreadcrumbsActions = computed(() =>
	folderActions.value.filter(
		(action) => !action.onlyAvailableOn || action.onlyAvailableOn === 'mainBreadcrumbs',
	),
);

const readOnlyEnv = computed(() => sourceControlStore.preferences.branchReadOnly);
const isOverviewPage = computed(() => route.name === VIEWS.WORKFLOWS);
const currentUser = computed(() => usersStore.currentUser ?? ({} as IUser));
const isShareable = computed(
	() => settingsStore.isEnterpriseFeatureEnabled[EnterpriseEditionFeature.Sharing],
);

const foldersEnabled = computed(() => {
	return settingsStore.isFoldersFeatureEnabled;
});

const teamProjectsEnabled = computed(() => {
	return projectsStore.isTeamProjectFeatureEnabled;
});

const showFolders = computed(() => {
	return foldersEnabled.value && !isOverviewPage.value;
});

const currentFolder = computed(() => {
	return currentFolderId.value ? foldersStore.breadcrumbsCache[currentFolderId.value] : null;
});

const currentFolderParent = computed(() => {
	return currentFolder.value?.parentFolder
		? foldersStore.breadcrumbsCache[currentFolder.value.parentFolder]
		: null;
});

const isDragging = computed(() => {
	return foldersStore.draggedElement !== null;
});

const isDragNDropEnabled = computed(() => {
	return !readOnlyEnv.value && hasPermissionToUpdateFolders.value;
});

const hasPermissionToCreateFolders = computed(() => {
	if (!currentProject.value) return false;
	return getResourcePermissions(currentProject.value.scopes).folder.create === true;
});

const hasPermissionToUpdateFolders = computed(() => {
	if (!currentProject.value) return false;
	return getResourcePermissions(currentProject.value.scopes).folder.update === true;
});

const hasPermissionToDeleteFolders = computed(() => {
	if (!currentProject.value) return false;
	return getResourcePermissions(currentProject.value.scopes).folder.delete === true;
});

const hasPermissionToCreateWorkflows = computed(() => {
	if (!currentProject.value) return false;
	return getResourcePermissions(currentProject.value.scopes).workflow.create === true;
});

const currentProject = computed(() => projectsStore.currentProject);

const projectName = computed(() => {
	if (currentProject.value?.type === ProjectTypes.Personal) {
		return i18n.baseText('projects.menu.personal');
	}
	return currentProject.value?.name;
});

const currentParentName = computed(() => {
	if (currentFolder.value) {
		return currentFolder.value.name;
	}
	return projectName.value;
});

const workflowListResources = computed<Resource[]>(() => {
	const resources: Resource[] = (workflowsAndFolders.value || []).map((resource) => {
		if (resource.resource === 'folder') {
			return {
				resourceType: 'folder',
				id: resource.id,
				name: resource.name,
				createdAt: resource.createdAt.toString(),
				updatedAt: resource.updatedAt.toString(),
				homeProject: resource.homeProject,
				sharedWithProjects: resource.sharedWithProjects,
				workflowCount: resource.workflowCount,
				subFolderCount: resource.subFolderCount,
				parentFolder: resource.parentFolder,
			} as FolderResource;
		} else {
			return {
				resourceType: 'workflow',
				id: resource.id,
				name: resource.name,
				active: resource.active ?? false,
				updatedAt: resource.updatedAt.toString(),
				createdAt: resource.createdAt.toString(),
				homeProject: resource.homeProject,
				scopes: resource.scopes,
				sharedWithProjects: resource.sharedWithProjects,
				readOnly: !getResourcePermissions(resource.scopes).workflow.update,
				tags: resource.tags,
				parentFolder: resource.parentFolder,
			} as WorkflowResource;
		}
	});
	return resources;
});

const statusFilterOptions = computed(() => [
	{
		label: i18n.baseText('workflows.filters.status.all'),
		value: StatusFilter.ALL,
	},
	{
		label: i18n.baseText('workflows.filters.status.active'),
		value: StatusFilter.ACTIVE,
	},
	{
		label: i18n.baseText('workflows.filters.status.deactivated'),
		value: StatusFilter.DEACTIVATED,
	},
]);

const showEasyAIWorkflowCallout = computed(() => {
	const isEasyAIWorkflowExperimentEnabled =
		posthogStore.getVariant(EASY_AI_WORKFLOW_EXPERIMENT.name) ===
		EASY_AI_WORKFLOW_EXPERIMENT.variant;
	const easyAIWorkflowOnboardingDone = usersStore.isEasyAIWorkflowOnboardingDone;
	return isEasyAIWorkflowExperimentEnabled && !easyAIWorkflowOnboardingDone;
});

const projectPermissions = computed(() => {
	return getResourcePermissions(
		projectsStore.currentProject?.scopes ?? projectsStore.personalProject?.scopes,
	);
});

const emptyListDescription = computed(() => {
	if (readOnlyEnv.value) {
		return i18n.baseText('workflows.empty.description.readOnlyEnv');
	} else if (!projectPermissions.value.workflow.create) {
		return i18n.baseText('workflows.empty.description.noPermission');
	} else {
		return i18n.baseText('workflows.empty.description');
	}
});

const hasFilters = computed(() => {
	return !!(
		filters.value.search ||
		filters.value.status !== StatusFilter.ALL ||
		filters.value.tags.length
	);
});

const isSelfHostedDeployment = computed(() => settingsStore.deploymentType === 'default');

const canUserRegisterCommunityPlus = computed(
	() => getResourcePermissions(usersStore.currentUser?.globalScopes).community.register,
);

const showRegisteredCommunityCTA = computed(
	() => isSelfHostedDeployment.value && !foldersEnabled.value && canUserRegisterCommunityPlus.value,
);

/**
 * WATCHERS, STORE SUBSCRIPTIONS AND EVENT BUS HANDLERS
 */

watch(
	() => route.params?.projectId,
	async () => {
		await initialize();
	},
);

watch(
	() => route.params?.folderId,
	async (newVal) => {
		currentFolderId.value = newVal as string;
		filters.value.search = '';
		await fetchWorkflows();
	},
);

sourceControlStore.$onAction(({ name, after }) => {
	if (name !== 'pullWorkfolder') return;
	after(async () => await initialize());
});

const onWorkflowDeleted = async () => {
	await Promise.all([
		fetchWorkflows(),
		foldersStore.fetchTotalWorkflowsAndFoldersCount(route.params.projectId as string | undefined),
	]);
};

const onFolderDeleted = async (payload: {
	folderId: string;
	workflowCount: number;
	folderCount: number;
}) => {
	const folderInfo = foldersStore.getCachedFolder(payload.folderId);
	foldersStore.deleteFoldersFromCache([payload.folderId, folderInfo?.parentFolder ?? '']);
	// If the deleted folder is the current folder, navigate to the parent folder
	await foldersStore.fetchTotalWorkflowsAndFoldersCount(
		route.params.projectId as string | undefined,
	);

	if (currentFolderId.value === payload.folderId) {
		void router.push({
			name: VIEWS.PROJECTS_FOLDERS,
			params: { projectId: route.params.projectId, folderId: folderInfo?.parentFolder ?? '' },
		});
	} else {
		await fetchWorkflows();
	}
	telemetry.track('User deleted folder', {
		folder_id: payload.folderId,
		deleted_sub_folders: payload.folderCount,
		deleted_sub_workflows: payload.workflowCount,
	});
};

/**
 * LIFE-CYCLE HOOKS
 */

onMounted(async () => {
	documentTitle.set(i18n.baseText('workflows.heading'));
	void usersStore.showPersonalizationSurvey();

	workflowListEventBus.on('resource-moved', fetchWorkflows);
	workflowListEventBus.on('workflow-duplicated', fetchWorkflows);
	workflowListEventBus.on('folder-deleted', onFolderDeleted);
	workflowListEventBus.on('folder-moved', moveFolder);
	workflowListEventBus.on('workflow-moved', onWorkflowMoved);
});

onBeforeUnmount(() => {
	workflowListEventBus.off('resource-moved', fetchWorkflows);
	workflowListEventBus.off('workflow-duplicated', fetchWorkflows);
	workflowListEventBus.off('folder-deleted', onFolderDeleted);
	workflowListEventBus.off('folder-moved', moveFolder);
	workflowListEventBus.off('workflow-moved', onWorkflowMoved);
});

/**
 * METHODS
 */

// Main component fetch methods
const initialize = async () => {
	loading.value = true;
	await setFiltersFromQueryString();

	currentFolderId.value = route.params.folderId as string | null;
	const [, resourcesPage] = await Promise.all([
		usersStore.fetchUsers(),
		fetchWorkflows(),
		workflowsStore.fetchActiveWorkflows(),
		usageStore.getLicenseInfo(),
		foldersStore.fetchTotalWorkflowsAndFoldersCount(route.params.projectId as string | undefined),
	]);
	breadcrumbsLoading.value = false;
	workflowsAndFolders.value = resourcesPage;
	loading.value = false;
};

/**
 * Fetches:
 * - Current workflows and folders page
 * - Total count of workflows and folders in the current project
 * - Path to the current folder (if not cached)
 */
const fetchWorkflows = async () => {
	// We debounce here so that fast enough fetches don't trigger
	// the placeholder graphics for a few milliseconds, which would cause a flicker
	const delayedLoading = debounce(() => {
		loading.value = true;
	}, 300);

	const routeProjectId = route.params?.projectId as string | undefined;
	const homeProjectFilter = filters.value.homeProject || undefined;
	const parentFolder = (route.params?.folderId as string) || undefined;

	const tags = filters.value.tags.length
		? filters.value.tags.map((tagId) => tagsStore.tagsById[tagId]?.name)
		: [];
	const activeFilter =
		filters.value.status === StatusFilter.ALL
			? undefined
			: filters.value.status === StatusFilter.ACTIVE;

	// Only fetch folders if showFolders is enabled and there are not tags or active filter applied
	const fetchFolders = showFolders.value && !tags.length && activeFilter === undefined;

	try {
		const fetchedResources = await workflowsStore.fetchWorkflowsPage(
			routeProjectId ?? homeProjectFilter,
			currentPage.value,
			pageSize.value,
			currentSort.value,
			{
				name: filters.value.search || undefined,
				active: activeFilter,
				tags: tags.length ? tags : undefined,
				parentFolderId:
					parentFolder ??
					(isOverviewPage.value ? undefined : filters?.value.search ? undefined : PROJECT_ROOT), // Sending 0 will only show one level of folders
			},
			fetchFolders,
		);

		foldersStore.cacheFolders(
			fetchedResources
				.filter((resource) => resource.resource === 'folder')
				.map((r) => ({ id: r.id, name: r.name, parentFolder: r.parentFolder?.id })),
		);

		// This is for the case when user lands straight on a folder page
		const isCurrentFolderCached = foldersStore.breadcrumbsCache[parentFolder ?? ''] !== undefined;
		const needToFetchFolderPath = parentFolder && !isCurrentFolderCached && routeProjectId;

		if (needToFetchFolderPath) {
			breadcrumbsLoading.value = true;
			await foldersStore.getFolderPath(routeProjectId, parentFolder);
			breadcrumbsLoading.value = false;
		}

		workflowsAndFolders.value = fetchedResources;

		// Toggle ownership cards visibility only after we have fetched the workflows
		showCardsBadge.value = isOverviewPage.value || filters.value.search !== '';

		return fetchedResources;
	} catch (error) {
		toast.showError(error, i18n.baseText('workflows.list.error.fetching'));
		// redirect to the project page if the folder is not found
		void router.push({ name: VIEWS.PROJECTS_FOLDERS, params: { projectId: routeProjectId } });
		return [];
	} finally {
		delayedLoading.cancel();
		loading.value = false;
		if (breadcrumbsLoading.value) {
			breadcrumbsLoading.value = false;
		}
	}
};

// Filter and sort methods

const onSortUpdated = async (sort: string) => {
	currentSort.value =
		WORKFLOWS_SORT_MAP[sort as keyof typeof WORKFLOWS_SORT_MAP] ?? 'updatedAt:desc';
	if (currentSort.value !== 'updatedAt:desc') {
		void router.replace({ query: { ...route.query, sort } });
	} else {
		void router.replace({ query: { ...route.query, sort: undefined } });
	}
	await fetchWorkflows();
};

const onFiltersUpdated = async () => {
	currentPage.value = 1;
	saveFiltersOnQueryString();
	await callDebounced(fetchWorkflows, { debounceTime: FILTERS_DEBOUNCE_TIME, trailing: true });
};

const onSearchUpdated = async (search: string) => {
	currentPage.value = 1;
	saveFiltersOnQueryString();
	if (search) {
		await callDebounced(fetchWorkflows, { debounceTime: SEARCH_DEBOUNCE_TIME, trailing: true });
	} else {
		// No need to debounce when clearing search
		await fetchWorkflows();
	}
};

const setCurrentPage = async (page: number) => {
	currentPage.value = page;
	await callDebounced(fetchWorkflows, { debounceTime: FILTERS_DEBOUNCE_TIME, trailing: true });
};

const setPageSize = async (size: number) => {
	pageSize.value = size;
	await callDebounced(fetchWorkflows, { debounceTime: FILTERS_DEBOUNCE_TIME, trailing: true });
};

const onClickTag = async (tagId: string) => {
	if (!filters.value.tags.includes(tagId)) {
		filters.value.tags.push(tagId);
		currentPage.value = 1;
		saveFiltersOnQueryString();
		await fetchWorkflows();
	}
};

// Query string methods

const saveFiltersOnQueryString = () => {
	// Get current query parameters
	const currentQuery = { ...route.query };

	// Update filter parameters
	if (filters.value.search) {
		currentQuery.search = filters.value.search;
	} else {
		delete currentQuery.search;
	}

	if (filters.value.status !== StatusFilter.ALL) {
		currentQuery.status = (filters.value.status === StatusFilter.ACTIVE).toString();
	} else {
		delete currentQuery.status;
	}

	if (filters.value.tags.length) {
		currentQuery.tags = filters.value.tags.join(',');
	} else {
		delete currentQuery.tags;
	}

	if (filters.value.homeProject) {
		currentQuery.homeProject = filters.value.homeProject;
	} else {
		delete currentQuery.homeProject;
	}

	void router.replace({
		query: Object.keys(currentQuery).length ? currentQuery : undefined,
	});
};

const setFiltersFromQueryString = async () => {
	const newQuery: LocationQueryRaw = { ...route.query };
	const { tags, status, search, homeProject, sort } = route.query ?? {};

	// Helper to check if string value is not empty
	const isValidString = (value: unknown): value is string =>
		typeof value === 'string' && value.trim().length > 0;

	// Handle home project
	if (isValidString(homeProject)) {
		await projectsStore.getAvailableProjects();
		if (isValidProjectId(homeProject)) {
			newQuery.homeProject = homeProject;
			filters.value.homeProject = homeProject;
		} else {
			delete newQuery.homeProject;
		}
	} else {
		delete newQuery.homeProject;
	}

	// Handle search
	if (isValidString(search)) {
		newQuery.search = search;
		filters.value.search = search;
	} else {
		delete newQuery.search;
	}

	// Handle tags
	if (isValidString(tags)) {
		await tagsStore.fetchAll();
		const validTags = tags
			.split(',')
			.filter((tag) => tagsStore.allTags.map((t) => t.id).includes(tag));

		if (validTags.length) {
			newQuery.tags = validTags.join(',');
			filters.value.tags = validTags;
		} else {
			delete newQuery.tags;
		}
	} else {
		delete newQuery.tags;
	}

	// Handle status
	const validStatusValues = ['true', 'false'];
	if (isValidString(status) && validStatusValues.includes(status)) {
		newQuery.status = status;
		filters.value.status = status === 'true' ? StatusFilter.ACTIVE : StatusFilter.DEACTIVATED;
	} else {
		delete newQuery.status;
	}

	// Handle sort
	if (isValidString(sort)) {
		const newSort = WORKFLOWS_SORT_MAP[sort as keyof typeof WORKFLOWS_SORT_MAP] ?? 'updatedAt:desc';
		newQuery.sort = sort;
		currentSort.value = newSort;
	} else {
		delete newQuery.sort;
	}

	void router.replace({ query: newQuery });
};

// Misc methods

const addWorkflow = () => {
	uiStore.nodeViewInitialized = false;
	void router.push({
		name: VIEWS.NEW_WORKFLOW,
		query: { projectId: route.params?.projectId, parentFolderId: route.params?.folderId },
	});

	telemetry.track('User clicked add workflow button', {
		source: 'Workflows list',
	});
	trackEmptyCardClick('blank');
};

const trackEmptyCardClick = (option: 'blank' | 'templates' | 'courses') => {
	telemetry.track('User clicked empty page option', {
		option,
	});
};

function isValidProjectId(projectId: string) {
	return projectsStore.availableProjects.some((project) => project.id === projectId);
}

const openAIWorkflow = async (source: string) => {
	dismissEasyAICallout();
	telemetry.track(
		'User clicked test AI workflow',
		{
			source,
		},
		{ withPostHog: true },
	);

	const easyAiWorkflowJson = getEasyAiWorkflowJson();

	await router.push({
		name: VIEWS.TEMPLATE_IMPORT,
		params: { id: easyAiWorkflowJson.meta.templateId },
		query: { fromJson: 'true', parentFolderId: route.params.folderId },
	});
};

const dismissEasyAICallout = () => {
	easyAICalloutVisible.value = false;
};

const onWorkflowActiveToggle = (data: { id: string; active: boolean }) => {
	const workflow: WorkflowListItem | undefined = workflowsAndFolders.value.find(
		(w): w is WorkflowListItem => w.id === data.id,
	);
	if (!workflow) return;
	workflow.active = data.active;
};

const getFolderListItem = (folderId: string): FolderListItem | undefined => {
	return workflowsAndFolders.value.find(
		(resource): resource is FolderListItem =>
			resource.resource === 'folder' && resource.id === folderId,
	);
};

const getFolderContent = async (folderId: string) => {
	const folderListItem = getFolderListItem(folderId);
	if (folderListItem) {
		return {
			workflowCount: folderListItem.workflowCount,
			subFolderCount: folderListItem.subFolderCount,
		};
	}
	try {
		// Fetch the folder content from API
		const content = await foldersStore.fetchFolderContent(currentProject.value?.id ?? '', folderId);
		return { workflowCount: content.totalWorkflows, subFolderCount: content.totalSubFolders };
	} catch (error) {
		toast.showMessage({
			title: i18n.baseText('folders.delete.error.message'),
			message: i18n.baseText('folders.not.found.message'),
			type: 'error',
		});
		return { workflowCount: 0, subFolderCount: 0 };
	}
};

/* Drag and drop methods */

const onFolderCardDrop = async (event: MouseEvent) => {
	const { draggedResource, dropTarget } = folderHelpers.handleDrop(event);
	if (!draggedResource || !dropTarget) return;
	await moveResourceOnDrop(draggedResource, dropTarget);
};

const onBreadCrumbsItemDrop = async (item: PathItem) => {
	if (!foldersStore.draggedElement) return;
	await moveResourceOnDrop(
		{
			id: foldersStore.draggedElement.id,
			type: foldersStore.draggedElement.type,
			name: foldersStore.draggedElement.name,
		},
		{
			id: item.id,
			type: 'folder',
			name: item.label,
		},
	);
	folderHelpers.onDragEnd();
};

const moveFolderToProjectRoot = async (id: string, name: string) => {
	if (!foldersStore.draggedElement) return;
	await moveResourceOnDrop(
		{
			id: foldersStore.draggedElement.id,
			type: foldersStore.draggedElement.type,
			name: foldersStore.draggedElement.name,
		},
		{
			id,
			type: 'project',
			name,
		},
	);
	folderHelpers.onDragEnd();
};

/**
 * Perform resource move on drop, also handles toast messages and updating the UI
 * @param draggedResource
 * @param dropTarget
 */
const moveResourceOnDrop = async (draggedResource: DragTarget, dropTarget: DropTarget) => {
	if (draggedResource.type === 'folder') {
		await moveFolder({
			folder: { id: draggedResource.id, name: draggedResource.name },
			newParent: { id: dropTarget.id, name: dropTarget.name, type: dropTarget.type },
			options: { skipFetch: true, skipNavigation: true },
		});
		// Remove the dragged folder from the list
		workflowsAndFolders.value = workflowsAndFolders.value.filter(
			(folder) => folder.id !== draggedResource.id,
		);
		// Increase the count of the target folder
		const targetFolder = getFolderListItem(dropTarget.id);
		if (targetFolder) {
			targetFolder.subFolderCount += 1;
		}
	} else if (draggedResource.type === 'workflow') {
		await onWorkflowMoved({
			workflow: {
				id: draggedResource.id,
				name: draggedResource.name,
				oldParentId: currentFolderId.value ?? '',
			},
			newParent: { id: dropTarget.id, name: dropTarget.name, type: dropTarget.type },
			options: { skipFetch: true },
		});
		// Remove the dragged workflow from the list
		workflowsAndFolders.value = workflowsAndFolders.value.filter(
			(workflow) => workflow.id !== draggedResource.id,
		);
		// Increase the count of the target folder
		const targetFolder = getFolderListItem(dropTarget.id);
		if (targetFolder) {
			targetFolder.workflowCount += 1;
		}
	}
};

// Breadcrumbs methods

const onBreadcrumbItemClick = (item: PathItem) => {
	if (item.href) {
		loading.value = true;
		void router
			.push(item.href)
			.then(() => {
				currentFolderId.value = item.id;
				loading.value = false;
			})
			.catch((error) => {
				toast.showError(error, i18n.baseText('folders.open.error.title'));
			});
	}
};

// Folder actions

// Main header action handlers
// These render next to the breadcrumbs and are applied to the current folder/project
const onBreadCrumbsAction = async (action: string) => {
	switch (action) {
		case FOLDER_LIST_ITEM_ACTIONS.CREATE:
			if (!route.params.projectId) return;
			const currentParent = currentFolder.value?.name || projectName.value;
			if (!currentParent) return;
			await createFolder({
				id: (route.params.folderId as string) ?? '-1',
				name: currentParent,
				type: currentFolder.value ? 'folder' : 'project',
			});
			break;
		case FOLDER_LIST_ITEM_ACTIONS.CREATE_WORKFLOW:
			addWorkflow();
			break;
		case FOLDER_LIST_ITEM_ACTIONS.DELETE:
			if (!route.params.folderId) return;
			const content = await getFolderContent(route.params.folderId as string);
			await deleteFolder(
				route.params.folderId as string,
				content.workflowCount,
				content.subFolderCount,
			);
			break;
		case FOLDER_LIST_ITEM_ACTIONS.RENAME:
			onNameToggle();
			break;
		case FOLDER_LIST_ITEM_ACTIONS.MOVE:
			if (!currentFolder.value) return;
			uiStore.openMoveToFolderModal(
				'folder',
				{
					id: currentFolder.value?.id,
					name: currentFolder.value?.name,
					parentFolderId: currentFolder.value?.parentFolder,
				},
				workflowListEventBus,
			);
			break;
		default:
			break;
	}
};

// Folder card action handlers
// These render on each folder card and are applied to the clicked folder
const onFolderCardAction = async (payload: { action: string; folderId: string }) => {
	const clickedFolder = foldersStore.getCachedFolder(payload.folderId);
	if (!clickedFolder) return;
	switch (payload.action) {
		case FOLDER_LIST_ITEM_ACTIONS.CREATE:
			await createFolder(
				{
					id: clickedFolder.id,
					name: clickedFolder.name,
					type: 'folder',
				},
				{ openAfterCreate: true },
			);
			break;
		case FOLDER_LIST_ITEM_ACTIONS.CREATE_WORKFLOW:
			currentFolderId.value = clickedFolder.id;
			void router.push({
				name: VIEWS.NEW_WORKFLOW,
				query: { projectId: route.params?.projectId, parentFolderId: clickedFolder.id },
			});
			break;
		case FOLDER_LIST_ITEM_ACTIONS.DELETE: {
			const content = await getFolderContent(clickedFolder.id);
			await deleteFolder(clickedFolder.id, content.workflowCount, content.subFolderCount);
			break;
		}
		case FOLDER_LIST_ITEM_ACTIONS.RENAME:
			await renameFolder(clickedFolder.id);
			break;
		case FOLDER_LIST_ITEM_ACTIONS.MOVE:
			uiStore.openMoveToFolderModal(
				'folder',
				{
					id: clickedFolder.id,
					name: clickedFolder.name,
					parentFolderId: clickedFolder.parentFolder,
				},
				workflowListEventBus,
			);
			break;
		default:
			break;
	}
};

// Reusable action handlers
// Both action handlers ultimately call these methods once folder to apply action to is determined
const createFolder = async (
	parent: { id: string; name: string; type: 'project' | 'folder' },
	options: { openAfterCreate: boolean } = { openAfterCreate: false },
) => {
	const promptResponsePromise = message.prompt(
		i18n.baseText('folders.add.to.parent.message', { interpolate: { parent: parent.name } }),
		{
			confirmButtonText: i18n.baseText('generic.create'),
			cancelButtonText: i18n.baseText('generic.cancel'),
			inputValidator: folderHelpers.validateFolderName,
			customClass: 'add-folder-modal',
		},
	);
	const promptResponse = await promptResponsePromise;
	if (promptResponse.action === MODAL_CONFIRM) {
		const folderName = promptResponse.value;
		try {
			const newFolder = await foldersStore.createFolder(
				folderName,
				route.params.projectId as string,
				parent.type === 'folder' ? parent.id : undefined,
			);

			const newFolderURL = router.resolve({
				name: VIEWS.PROJECTS_FOLDERS,
				params: { projectId: route.params.projectId, folderId: newFolder.id },
			}).href;
			toast.showToast({
				title: i18n.baseText('folders.add.success.title'),
				message: i18n.baseText('folders.add.success.message', {
					interpolate: {
						link: newFolderURL,
						folderName: newFolder.name,
					},
				}),
				onClick: (event: MouseEvent | undefined) => {
					if (event?.target instanceof HTMLAnchorElement) {
						event.preventDefault();
						void router.push(newFolderURL);
					}
				},
				type: 'success',
			});
			telemetry.track('User created folder', {
				folder_id: newFolder.id,
			});
			if (options.openAfterCreate) {
				// Navigate to parent folder id option specified by the caller
				await router.push({
					name: VIEWS.PROJECTS_FOLDERS,
					params: { projectId: route.params.projectId, folderId: parent.id },
				});
			} else {
				// If we are on an empty list, just add the new folder to the list
				if (!workflowsAndFolders.value.length) {
					workflowsAndFolders.value = [
						{
							id: newFolder.id,
							name: newFolder.name,
							resource: 'folder',
							createdAt: newFolder.createdAt,
							updatedAt: newFolder.updatedAt,
							homeProject: projectsStore.currentProject as ProjectSharingData,
							sharedWithProjects: [],
							workflowCount: 0,
							subFolderCount: 0,
						},
					];
					foldersStore.cacheFolders([
						{ id: newFolder.id, name: newFolder.name, parentFolder: currentFolder.value?.id },
					]);
				} else {
					// Else fetch again with same filters & pagination applied
					await fetchWorkflows();
				}
			}
		} catch (error) {
			toast.showError(error, i18n.baseText('folders.create.error.title'));
		}
	}
};

const renameFolder = async (folderId: string) => {
	const folder = foldersStore.getCachedFolder(folderId);
	if (!folder || !currentProject.value) return;
	const promptResponsePromise = message.prompt(
		i18n.baseText('folders.rename.message', { interpolate: { folderName: folder.name } }),
		{
			confirmButtonText: i18n.baseText('generic.rename'),
			cancelButtonText: i18n.baseText('generic.cancel'),
			inputValue: folder.name,
			customClass: 'rename-folder-modal',
			inputValidator: folderHelpers.validateFolderName,
		},
	);
	const promptResponse = await promptResponsePromise;
	if (promptResponse.action === MODAL_CONFIRM) {
		const newFolderName = promptResponse.value;
		try {
			await foldersStore.renameFolder(currentProject.value?.id, folderId, newFolderName);
			foldersStore.breadcrumbsCache[folderId].name = newFolderName;
			toast.showMessage({
				title: i18n.baseText('folders.rename.success.message', {
					interpolate: { folderName: newFolderName },
				}),
				type: 'success',
			});
			await fetchWorkflows();
			telemetry.track('User renamed folder', {
				folder_id: folderId,
			});
		} catch (error) {
			toast.showError(error, i18n.baseText('folders.rename.error.title'));
		}
	}
};

const createFolderInCurrent = async () => {
	// Show the community plus enrollment modal if the user is self-hosted, and hasn't enabled folders
	if (showRegisteredCommunityCTA.value) {
		uiStore.openModalWithData({
			name: COMMUNITY_PLUS_ENROLLMENT_MODAL,
			data: { customHeading: i18n.baseText('folders.registeredCommunity.cta.heading') },
		});
		return;
	}
	if (!route.params.projectId) return;
	const currentParent = currentFolder.value?.name || projectName.value;
	if (!currentParent) return;
	await createFolder({
		id: (route.params.folderId as string) ?? '-1',
		name: currentParent,
		type: currentFolder.value ? 'folder' : 'project',
	});
};

const deleteFolder = async (folderId: string, workflowCount: number, subFolderCount: number) => {
	if (subFolderCount || workflowCount) {
		uiStore.openDeleteFolderModal(folderId, workflowListEventBus, {
			workflowCount,
			subFolderCount,
		});
	} else {
		await foldersStore.deleteFolder(route.params.projectId as string, folderId);
		toast.showMessage({
			title: i18n.baseText('folders.delete.success.message'),
			type: 'success',
		});
		await onFolderDeleted({ folderId, workflowCount, folderCount: subFolderCount });
	}
};

const moveFolder = async (payload: {
	folder: { id: string; name: string };
	newParent: { id: string; name: string; type: 'folder' | 'project' };
	options?: {
		skipFetch?: boolean;
		skipNavigation?: boolean;
	};
}) => {
	if (!route.params.projectId) return;
	try {
		await foldersStore.moveFolder(
			route.params.projectId as string,
			payload.folder.id,
			payload.newParent.type === 'project' ? '0' : payload.newParent.id,
		);
		const isCurrentFolder = currentFolderId.value === payload.folder.id;

		const newFolderURL = router.resolve({
			name: VIEWS.PROJECTS_FOLDERS,
			params: {
				projectId: route.params.projectId,
				folderId: payload.newParent.type === 'project' ? undefined : payload.newParent.id,
			},
		}).href;
		if (isCurrentFolder && !payload.options?.skipNavigation) {
			// If we just moved the current folder, automatically navigate to the new folder
			void router.push(newFolderURL);
		} else {
			// Else show success message and update the list
			toast.showToast({
				title: i18n.baseText('folders.move.success.title'),
				message: i18n.baseText('folders.move.success.message', {
					interpolate: { folderName: payload.folder.name, newFolderName: payload.newParent.name },
				}),
				onClick: (event: MouseEvent | undefined) => {
					if (event?.target instanceof HTMLAnchorElement) {
						event.preventDefault();
						void router.push(newFolderURL);
					}
				},
				type: 'success',
			});
			if (!payload.options?.skipFetch) {
				await fetchWorkflows();
			}
		}
	} catch (error) {
		toast.showError(error, i18n.baseText('folders.move.error.title'));
	}
};

const moveWorkflowToFolder = async (payload: {
	id: string;
	name: string;
	parentFolderId?: string;
}) => {
	if (showRegisteredCommunityCTA.value) {
		uiStore.openModalWithData({
			name: COMMUNITY_PLUS_ENROLLMENT_MODAL,
			data: { customHeading: i18n.baseText('folders.registeredCommunity.cta.heading') },
		});
		return;
	}
	uiStore.openMoveToFolderModal(
		'workflow',
		{ id: payload.id, name: payload.name, parentFolderId: payload.parentFolderId },
		workflowListEventBus,
	);
};

const onWorkflowMoved = async (payload: {
	workflow: { id: string; name: string; oldParentId: string };
	newParent: { id: string; name: string; type: 'folder' | 'project' };
	options?: {
		skipFetch?: boolean;
	};
}) => {
	if (!route.params.projectId) return;
	try {
		const newFolderURL = router.resolve({
			name: VIEWS.PROJECTS_FOLDERS,
			params: {
				projectId: route.params.projectId,
				folderId: payload.newParent.type === 'project' ? undefined : payload.newParent.id,
			},
		}).href;
		const workflowResource = workflowsAndFolders.value.find(
			(resource): resource is WorkflowListItem => resource.id === payload.workflow.id,
		);
		await workflowsStore.updateWorkflow(payload.workflow.id, {
			parentFolderId: payload.newParent.type === 'project' ? '0' : payload.newParent.id,
			versionId: workflowResource?.versionId,
		});
		if (!payload.options?.skipFetch) {
			await fetchWorkflows();
		}
		toast.showToast({
			title: i18n.baseText('folders.move.workflow.success.title'),
			message: i18n.baseText('folders.move.workflow.success.message', {
				interpolate: { workflowName: payload.workflow.name, newFolderName: payload.newParent.name },
			}),
			onClick: (event: MouseEvent | undefined) => {
				if (event?.target instanceof HTMLAnchorElement) {
					event.preventDefault();
					void router.push(newFolderURL);
				}
			},
			type: 'success',
		});
		telemetry.track('User moved content', {
			workflow_id: payload.workflow.id,
			source_folder_id: payload.workflow.oldParentId,
			destination_folder_id: payload.newParent.id,
		});
	} catch (error) {
		toast.showError(error, i18n.baseText('folders.move.workflow.error.title'));
	}
};

const onCreateWorkflowClick = () => {
	void router.push({
		name: VIEWS.NEW_WORKFLOW,
		query: {
			projectId: currentProject.value?.id,
			parentFolderId: route.params.folderId as string,
		},
	});
};

const onNameToggle = () => {
	isNameEditEnabled.value = !isNameEditEnabled.value;
};

const onNameSubmit = async ({
	name,
	onSubmit,
}: {
	name: string;
	onSubmit: (saved: boolean) => void;
}) => {
	if (!currentFolder.value || !currentProject.value) return;

	const newName = name.trim();
	if (!newName) {
		toast.showMessage({
			title: i18n.baseText('renameAction.emptyName.title'),
			message: i18n.baseText('renameAction.emptyName.message'),
			type: 'error',
		});

		onSubmit(false);
		return;
	}

	if (newName === currentFolder.value.name) {
		isNameEditEnabled.value = false;

		onSubmit(true);
		return;
	}

	const validationResult = folderHelpers.validateFolderName(newName);
	if (typeof validationResult === 'string') {
		toast.showMessage({
			title: i18n.baseText('renameAction.invalidName.title'),
			message: validationResult,
			type: 'error',
		});
		onSubmit(false);
		return;
	} else {
		try {
			await foldersStore.renameFolder(currentProject.value?.id, currentFolder.value.id, newName);
			foldersStore.breadcrumbsCache[currentFolder.value.id].name = newName;
			toast.showMessage({
				title: i18n.baseText('folders.rename.success.message', {
					interpolate: { folderName: newName },
				}),
				type: 'success',
			});
			telemetry.track('User renamed folder', {
				folder_id: currentFolder.value.id,
			});
			isNameEditEnabled.value = false;
			onSubmit(true);
		} catch (error) {
			toast.showError(error, i18n.baseText('folders.rename.error.title'));
			onSubmit(false);
		}
	}
};
</script>

<template>
	<ResourcesListLayout
		v-model:filters="filters"
		resource-key="workflows"
		type="list-paginated"
		:resources="workflowListResources"
		:type-props="{ itemSize: 80 }"
		:shareable="isShareable"
		:initialize="initialize"
		:disabled="readOnlyEnv || !projectPermissions.workflow.create"
		:loading="false"
		:resources-refreshing="loading"
		:custom-page-size="DEFAULT_WORKFLOW_PAGE_SIZE"
		:total-items="workflowsStore.totalWorkflowCount"
		:dont-perform-sorting-and-filtering="true"
		:has-empty-state="foldersStore.totalWorkflowCount === 0 && !currentFolderId"
		@click:add="addWorkflow"
		@update:search="onSearchUpdated"
		@update:current-page="setCurrentPage"
		@update:page-size="setPageSize"
		@update:filters="onFiltersUpdated"
		@sort="onSortUpdated"
		@mouseleave="folderHelpers.resetDropTarget"
	>
		<template #header>
			<ProjectHeader @create-folder="createFolderInCurrent">
				<InsightsSummary
					v-if="overview.isOverviewSubPage && insightsStore.isSummaryEnabled"
					:loading="insightsStore.weeklySummary.isLoading"
					:summary="insightsStore.weeklySummary.state"
					time-range="week"
				/>
				<N8nDynamicRenderer :render="extensionsStore.extensionPoints.views.workflows.header" />
			</ProjectHeader>
		</template>
		<template v-if="foldersEnabled || showRegisteredCommunityCTA" #add-button>
			<N8nTooltip
				placement="top"
				:disabled="!(isOverviewPage || (!readOnlyEnv && hasPermissionToCreateFolders))"
			>
				<template #content>
					<span v-if="isOverviewPage && !showRegisteredCommunityCTA">
						<span v-if="teamProjectsEnabled">
							{{ i18n.baseText('folders.add.overview.withProjects.message') }}
						</span>
						<span v-else>
							{{ i18n.baseText('folders.add.overview.community.message') }}
						</span>
					</span>
					<span v-else>
						{{
							currentParentName
								? i18n.baseText('folders.add.to.parent.message', {
										interpolate: { parent: currentParentName },
									})
								: i18n.baseText('folders.add.here.message')
						}}
					</span>
				</template>
				<N8nButton
					size="small"
					icon="folder-plus"
					type="tertiary"
					data-test-id="add-folder-button"
					:class="$style['add-folder-button']"
					:disabled="!showRegisteredCommunityCTA && (readOnlyEnv || !hasPermissionToCreateFolders)"
					@click="createFolderInCurrent"
				/>
			</N8nTooltip>
		</template>
		<template #callout>
			<N8nCallout
				v-if="showEasyAIWorkflowCallout && easyAICalloutVisible"
				theme="secondary"
				icon="robot"
				:class="$style['easy-ai-workflow-callout']"
			>
				{{ i18n.baseText('workflows.list.easyAI') }}
				<template #trailingContent>
					<div :class="$style['callout-trailing-content']">
						<n8n-button
							data-test-id="easy-ai-button"
							size="small"
							type="secondary"
							@click="openAIWorkflow('callout')"
						>
							{{ i18n.baseText('generic.tryNow') }}
						</n8n-button>
						<N8nIcon
							size="small"
							icon="times"
							:title="i18n.baseText('generic.dismiss')"
							class="clickable"
							@click="dismissEasyAICallout"
						/>
					</div>
				</template>
			</N8nCallout>
		</template>
		<template #breadcrumbs>
			<div v-if="breadcrumbsLoading" :class="$style['breadcrumbs-loading']">
				<n8n-loading :loading="breadcrumbsLoading" :rows="1" variant="p" />
			</div>
			<div
				v-else-if="showFolders && currentFolder"
				:class="$style['breadcrumbs-container']"
				data-test-id="main-breadcrumbs"
			>
				<FolderBreadcrumbs
					:current-folder="currentFolderParent"
					:actions="mainBreadcrumbsActions"
					:hidden-items-trigger="isDragging ? 'hover' : 'click'"
					:current-folder-as-link="true"
					@item-selected="onBreadcrumbItemClick"
					@action="onBreadCrumbsAction"
					@item-drop="onBreadCrumbsItemDrop"
					@project-drop="moveFolderToProjectRoot"
				>
					<template #append>
						<span :class="$style['path-separator']">/</span>
						<InlineTextEdit
							data-test-id="breadcrumbs-item-current"
							:model-value="currentFolder.name"
							:preview-value="currentFolder.name"
							:is-edit-enabled="isNameEditEnabled"
							:max-length="30"
							:disabled="readOnlyEnv || !hasPermissionToUpdateFolders"
							:class="{ [$style.name]: true, [$style['pointer-disabled']]: isDragging }"
							:placeholder="i18n.baseText('folders.rename.placeholder')"
							@toggle="onNameToggle"
							@submit="onNameSubmit"
						/>
					</template>
				</FolderBreadcrumbs>
			</div>
		</template>
		<template #item="{ item: data, index }">
			<Draggable
				v-if="(data as FolderResource | WorkflowResource).resourceType === 'folder'"
				:key="`folder-${index}`"
				:disabled="!isDragNDropEnabled"
				type="move"
				target-data-key="folder"
				@dragstart="folderHelpers.onDragStart"
				@dragend="folderHelpers.onDragEnd"
			>
				<template #preview>
					<N8nCard>
						<N8nText tag="h2" bold>
							{{ (data as FolderResource).name }}
						</N8nText>
					</N8nCard>
				</template>
				<FolderCard
					:data="data as FolderResource"
					:actions="folderCardActions"
					:read-only="
						readOnlyEnv || (!hasPermissionToDeleteFolders && !hasPermissionToCreateFolders)
					"
					:personal-project="projectsStore.personalProject"
					:data-resourceid="(data as FolderResource).id"
					:data-resourcename="(data as FolderResource).name"
					:class="{
						['mb-2xs']: true,
						[$style['drag-active']]: isDragging,
						[$style.dragging]:
							foldersStore.draggedElement?.type === 'folder' &&
							foldersStore.draggedElement?.id === (data as FolderResource).id,
						[$style['drop-active']]:
							foldersStore.activeDropTarget?.id === (data as FolderResource).id,
					}"
					:show-ownership-badge="showCardsBadge"
					data-target="folder"
					class="mb-2xs"
					@action="onFolderCardAction"
					@mouseenter="folderHelpers.onDragEnter"
					@mouseup="onFolderCardDrop"
				/>
			</Draggable>
			<Draggable
				v-else
				:key="`workflow-${index}`"
				:disabled="!isDragNDropEnabled"
				type="move"
				target-data-key="workflow"
				@dragstart="folderHelpers.onDragStart"
				@dragend="folderHelpers.onDragEnd"
			>
				<template #preview>
					<N8nCard>
						<N8nText tag="h2" bold>
							{{ (data as WorkflowResource).name }}
						</N8nText>
					</N8nCard>
				</template>
				<WorkflowCard
					data-test-id="resources-list-item-workflow"
					:class="{
						['mb-2xs']: true,
						[$style['drag-active']]: isDragging,
						[$style.dragging]:
							foldersStore.draggedElement?.type === 'workflow' &&
							foldersStore.draggedElement?.id === (data as WorkflowResource).id,
					}"
					:data="data as WorkflowResource"
					:workflow-list-event-bus="workflowListEventBus"
					:read-only="readOnlyEnv"
					:data-resourceid="(data as WorkflowResource).id"
					:data-resourcename="(data as WorkflowResource).name"
					:show-ownership-badge="showCardsBadge"
					data-target="workflow"
					@click:tag="onClickTag"
					@workflow:deleted="onWorkflowDeleted"
					@workflow:moved="fetchWorkflows"
					@workflow:duplicated="fetchWorkflows"
					@workflow:active-toggle="onWorkflowActiveToggle"
					@action:move-to-folder="moveWorkflowToFolder"
					@mouseenter="isDragging ? folderHelpers.resetDropTarget() : {}"
				/>
			</Draggable>
		</template>
		<template #empty>
			<div class="text-center mt-s" data-test-id="list-empty-state">
				<N8nHeading tag="h2" size="xlarge" class="mb-2xs">
					{{
						currentUser.firstName
							? i18n.baseText('workflows.empty.heading', {
									interpolate: { name: currentUser.firstName },
								})
							: i18n.baseText('workflows.empty.heading.userNotSetup')
					}}
				</N8nHeading>
				<N8nText size="large" color="text-base">
					{{ emptyListDescription }}
				</N8nText>
			</div>
			<div
				v-if="!readOnlyEnv && projectPermissions.workflow.create"
				:class="['text-center', 'mt-2xl', $style.actionsContainer]"
			>
				<N8nCard
					:class="$style.emptyStateCard"
					hoverable
					data-test-id="new-workflow-card"
					@click="addWorkflow"
				>
					<N8nIcon :class="$style.emptyStateCardIcon" icon="file" />
					<N8nText size="large" class="mt-xs" color="text-dark">
						{{ i18n.baseText('workflows.empty.startFromScratch') }}
					</N8nText>
				</N8nCard>
				<N8nCard
					v-if="showEasyAIWorkflowCallout"
					:class="$style.emptyStateCard"
					hoverable
					data-test-id="easy-ai-workflow-card"
					@click="openAIWorkflow('empty')"
				>
					<N8nIcon :class="$style.emptyStateCardIcon" icon="robot" />
					<N8nText size="large" class="mt-xs pl-2xs pr-2xs" color="text-dark">
						{{ i18n.baseText('workflows.empty.easyAI') }}
					</N8nText>
				</N8nCard>
			</div>
		</template>
		<template #filters="{ setKeyValue }">
			<div v-if="settingsStore.areTagsEnabled" class="mb-s">
				<N8nInputLabel
					:label="i18n.baseText('workflows.filters.tags')"
					:bold="false"
					size="small"
					color="text-base"
					class="mb-3xs"
				/>
				<WorkflowTagsDropdown
					:placeholder="i18n.baseText('workflowOpen.filterWorkflows')"
					:model-value="filters.tags"
					:create-enabled="false"
					@update:model-value="setKeyValue('tags', $event)"
				/>
			</div>
			<div class="mb-s">
				<N8nInputLabel
					:label="i18n.baseText('workflows.filters.status')"
					:bold="false"
					size="small"
					color="text-base"
					class="mb-3xs"
				/>
				<N8nSelect
					data-test-id="status-dropdown"
					:model-value="filters.status"
					@update:model-value="setKeyValue('status', $event)"
				>
					<N8nOption
						v-for="option in statusFilterOptions"
						:key="option.label"
						:label="option.label"
						:value="option.value"
						data-test-id="status"
					>
					</N8nOption>
				</N8nSelect>
			</div>
		</template>
		<template #postamble>
			<div
				v-if="workflowsAndFolders.length === 0 && currentFolder && !hasFilters"
				:class="$style['empty-folder-container']"
				data-test-id="empty-folder-container"
			>
				<n8n-action-box
					data-test-id="empty-folder-action-box"
					:heading="
						i18n.baseText('folders.empty.actionbox.title', {
							interpolate: { folderName: currentFolder.name },
						})
					"
					:button-text="i18n.baseText('generic.create.workflow')"
					button-type="secondary"
					:button-disabled="readOnlyEnv || !projectPermissions.workflow.create"
					@click:button="onCreateWorkflowClick"
				>
					<template #disabledButtonTooltip>
						{{
							readOnlyEnv
								? i18n.baseText('readOnlyEnv.cantAdd.workflow')
								: i18n.baseText('generic.missing.permissions')
						}}
					</template></n8n-action-box
				>
			</div>
		</template>
	</ResourcesListLayout>
</template>

<style lang="scss" module>
.actionsContainer {
	display: flex;
	justify-content: center;
}

.easy-ai-workflow-callout {
	// Make the callout padding in line with workflow cards
	margin-top: var(--spacing-xs);
	padding-left: var(--spacing-s);
	padding-right: var(--spacing-m);

	.callout-trailing-content {
		display: flex;
		align-items: center;
		gap: var(--spacing-m);
	}
}

.emptyStateCard {
	width: 192px;
	text-align: center;
	display: inline-flex;
	height: 230px;

	& + & {
		margin-left: var(--spacing-s);
	}

	&:hover {
		svg {
			color: var(--color-primary);
		}
	}
}

.emptyStateCardIcon {
	font-size: 48px;

	svg {
		width: 48px !important;
		color: var(--color-foreground-dark);
		transition: color 0.3s ease;
	}
}

.add-folder-button {
	width: 30px;
	height: 30px;
}

.breadcrumbs-container {
	display: flex;
	align-items: center;
	align-self: flex-end;
}

.breadcrumbs-loading {
	:global(.el-skeleton__item) {
		margin: 0;
		height: 40px;
		width: 400px;
	}
}

.empty-folder-container {
	button {
		margin-top: var(--spacing-2xs);
	}
}

.drag-active *,
.drag-active :global(.action-toggle) {
	cursor: grabbing !important;
}

.dragging {
	transition: opacity 0.3s ease;
	opacity: 0.3;
	border-style: dashed;
	pointer-events: none;
}

.drop-active {
	:global(.card) {
		border-color: var(--color-secondary);
		background-color: var(--color-callout-secondary-background);
	}
}

.path-separator {
	font-size: var(--font-size-xl);
	color: var(--color-foreground-base);
	margin: var(--spacing-4xs);
}

.name {
	color: $custom-font-dark;
	font-size: var(--font-size-s);
}

.pointer-disabled {
	pointer-events: none;
}
</style>

<style lang="scss">
.add-folder-modal {
	width: 500px;
	padding-bottom: 0;
	.el-message-box__message {
		font-size: var(--font-size-xl);
	}
	.el-message-box__btns {
		padding: 0 var(--spacing-l) var(--spacing-l);
	}
	.el-message-box__content {
		padding: var(--spacing-l);
	}
}
</style><|MERGE_RESOLUTION|>--- conflicted
+++ resolved
@@ -62,21 +62,9 @@
 import type { PathItem } from '@n8n/design-system/components/N8nBreadcrumbs/Breadcrumbs.vue';
 import { createEventBus } from '@n8n/utils/event-bus';
 import { debounce } from 'lodash-es';
-<<<<<<< HEAD
-import { useMessage } from '@/composables/useMessage';
-import { useToast } from '@/composables/useToast';
-import { useFoldersStore } from '@/stores/folders.store';
-import { useFolders } from '@/composables/useFolders';
-import { useUsageStore } from '@/stores/usage.store';
-import { useInsightsStore } from '@/features/insights/insights.store';
-import InsightsSummary from '@/features/insights/components/InsightsSummary.vue';
-import { useOverview } from '@/composables/useOverview';
-import { useExtensionsStore } from '@/stores/extensions.store';
-=======
 import { PROJECT_ROOT } from 'n8n-workflow';
 import { computed, onBeforeUnmount, onMounted, ref, watch } from 'vue';
 import { type LocationQueryRaw, useRoute, useRouter } from 'vue-router';
->>>>>>> 5fa41bd7
 
 const SEARCH_DEBOUNCE_TIME = 300;
 const FILTERS_DEBOUNCE_TIME = 100;
@@ -119,7 +107,6 @@
 const foldersStore = useFoldersStore();
 const usageStore = useUsageStore();
 const insightsStore = useInsightsStore();
-const extensionsStore = useExtensionsStore();
 
 const documentTitle = useDocumentTitle();
 const { callDebounced } = useDebounce();
@@ -1367,7 +1354,6 @@
 					:summary="insightsStore.weeklySummary.state"
 					time-range="week"
 				/>
-				<N8nDynamicRenderer :render="extensionsStore.extensionPoints.views.workflows.header" />
 			</ProjectHeader>
 		</template>
 		<template v-if="foldersEnabled || showRegisteredCommunityCTA" #add-button>
