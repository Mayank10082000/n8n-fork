--- conflicted
+++ resolved
@@ -190,36 +190,21 @@
 	}
 
 	i.el-select__caret {
-<<<<<<< HEAD
-		color: var(--color-text-xlight);
-=======
 		color: var(--color-text-dark);
->>>>>>> 56a7ad40
 	}
 	.el-input .el-input__inner {
 		&,
 		&:hover,
 		&:focus {
 			border-radius: 20px;
-<<<<<<< HEAD
-			color: var(--color-text-xlight);
-			font-weight: 600;
-			background-color: var(--color-primary);
-			border-color: var(--color-primary);
-=======
 			color: var(--color-text-dark);
 			background-color: var(--color-background-base);
 			border-color: var(--color-foreground-base);
->>>>>>> 56a7ad40
 			text-align: center;
 		}
 
 		&::placeholder {
-<<<<<<< HEAD
-			color: var(--color-text-xlight);
-=======
 			color: var(--color-text-dark);
->>>>>>> 56a7ad40
 			opacity: 1; /** Firefox */
 		}
 	}
