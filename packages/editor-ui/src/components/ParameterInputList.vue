<template>
	<div class="paramter-input-list-wrapper">
		<div v-for="parameter in filteredParameters" :key="parameter.name">
			<div
				v-if="multipleValues(parameter) === true && parameter.type !== 'fixedCollection'"
				class="parameter-item"
			>
				<multiple-parameter
					:parameter="parameter"
					:values="getParameterValue(nodeValues, parameter.name, path)"
					:nodeValues="nodeValues"
					:path="getPath(parameter.name)"
					@valueChanged="valueChanged"
				/>
			</div>

			<div
				v-else-if="['collection', 'fixedCollection'].includes(parameter.type)"
				class="multi-parameter"
			>
				<div class="parameter-name" :title="parameter.displayName">
					<div class="delete-option clickable" title="Delete" v-if="hideDelete !== true && !isReadOnly">
						<font-awesome-icon
							icon="trash"
							class="reset-icon clickable"
							title="Parameter Options"
							@click="deleteOption(parameter.name)"
						/>
					</div>
					{{ $translateDisplayName(parameter.displayName) }}:
					<el-tooltip placement="top" class="parameter-info" v-if="parameter.description" effect="light">
						<div slot="content" v-html="parameter.description"></div>
						<font-awesome-icon icon="question-circle"/>
					</el-tooltip>
				</div>
				<div>
					<collection-parameter
						v-if="parameter.type === 'collection'"
						:parameter="parameter"
						:values="getParameterValue(nodeValues, parameter.name, path)"
						:nodeValues="nodeValues"
						:path="getPath(parameter.name)"
						@valueChanged="valueChanged"
					/>
					<fixed-collection-parameter
						v-else-if="parameter.type === 'fixedCollection'"
						:parameter="parameter"
						:values="getParameterValue(nodeValues, parameter.name, path)"
						:nodeValues="nodeValues"
						:path="getPath(parameter.name)"
						@valueChanged="valueChanged"
					/>
				</div>
			</div>

			<div v-else-if="displayNodeParameter(parameter)" class="parameter-item">
				<div class="delete-option clickable" title="Delete" v-if="hideDelete !== true && !isReadOnly">
					<font-awesome-icon
						icon="trash"
						class="reset-icon clickable"
						title="Delete Parameter"
						@click="deleteOption(parameter.name)"
					/>
				</div>

				<parameter-input-full
					:parameter="parameter"
					:value="getParameterValue(nodeValues, parameter.name, path)"
					:displayOptions="true"
					:path="getPath(parameter.name)"
					@valueChanged="valueChanged"
				/>
			</div>
		</div>
	</div>
</template>

<script lang="ts">

import {
	INodeParameters,
	INodeProperties,
	NodeParameterValue,
} from 'n8n-workflow';

import { IUpdateInformation } from '@/Interface';

import MultipleParameter from '@/components/MultipleParameter.vue';
import { genericHelpers } from '@/components/mixins/genericHelpers';
<<<<<<< HEAD
import { translate } from '@/components/mixins/translate';
import { nodeHelpers } from '@/components/mixins/nodeHelpers';
=======
import { workflowHelpers } from '@/components/mixins/workflowHelpers';
>>>>>>> 61937c52
import ParameterInputFull from '@/components/ParameterInputFull.vue';

import { get, set } from 'lodash';

import mixins from 'vue-typed-mixins';

export default mixins(
	genericHelpers,
<<<<<<< HEAD
	nodeHelpers,
	translate,
=======
	workflowHelpers,
>>>>>>> 61937c52
)
	.extend({
		name: 'ParameterInputList',
		components: {
			MultipleParameter,
			ParameterInputFull,
		},
		props: [
			'nodeValues', // INodeParameters
			'parameters', // INodeProperties
			'path', // string
			'hideDelete', // boolean
		],
		computed: {
			filteredParameters (): INodeProperties[] {
				return this.parameters.filter((parameter: INodeProperties) => this.displayNodeParameter(parameter));
			},
			filteredParameterNames (): string[] {
				return this.filteredParameters.map(parameter => parameter.name);
			},
		},
		methods: {
			multipleValues (parameter: INodeProperties): boolean {
				if (this.getArgument('multipleValues', parameter) === true) {
					return true;
				}
				return false;
			},
			getArgument (
				argumentName: string,
				parameter: INodeProperties,
			): string | string[] | number | boolean | undefined{
				if (parameter.typeOptions === undefined) {
					return undefined;
				}

				if (parameter.typeOptions[argumentName] === undefined) {
					return undefined;
				}

				return parameter.typeOptions[argumentName];
			},
			getPath (parameterName: string): string {
				return (this.path ? `${this.path}.` : '') + parameterName;
			},
			deleteOption (optionName: string): void {
				const parameterData = {
					name: this.getPath(optionName),
					value: undefined,
				};

				// TODO: If there is only one option it should delete the whole one

				this.$emit('valueChanged', parameterData);
			},
			displayNodeParameter (parameter: INodeProperties): boolean {
				if (parameter.type === 'hidden') {
					return false;
				}

				if (parameter.displayOptions === undefined) {
					// If it is not defined no need to do a proper check
					return true;
				}

				const nodeValues: INodeParameters = {};
				let rawValues = this.nodeValues;
				if (this.path) {
					rawValues = get(this.nodeValues, this.path);
				}

				// Resolve expressions
				const resolveKeys = Object.keys(rawValues);
				let key: string;
				let i = 0;
				let parameterGotResolved = false;
				do {
					key = resolveKeys.shift() as string;
					if (typeof rawValues[key] === 'string' && rawValues[key].charAt(0) === '=') {
						// Contains an expression that
						if (rawValues[key].includes('$parameter') && resolveKeys.some(parameterName => rawValues[key].includes(parameterName))) {
							// Contains probably an expression of a missing parameter so skip
							resolveKeys.push(key);
							continue;
						} else {
							// Contains probably no expression with a missing parameter so resolve
							nodeValues[key] = this.resolveExpression(rawValues[key], nodeValues) as NodeParameterValue;
							parameterGotResolved = true;
						}
					} else {
						// Does not contain an expression, add directly
						nodeValues[key] = rawValues[key];
					}
					// TODO: Think about how to calculate this best
					if (i++ > 50) {
						// Make sure we do not get caught
						break;
					}
				} while(resolveKeys.length !== 0);

				if (parameterGotResolved === true) {
					if (this.path) {
						rawValues = JSON.parse(JSON.stringify(this.nodeValues));
						set(rawValues, this.path, nodeValues);
						return this.displayParameter(rawValues, parameter, this.path);
					} else {
						return this.displayParameter(nodeValues, parameter, '');
					}
				}

				return this.displayParameter(this.nodeValues, parameter, this.path);
			},
			valueChanged (parameterData: IUpdateInformation): void {
				this.$emit('valueChanged', parameterData);
			},
		},
		watch: {
			filteredParameterNames(newValue, oldValue) {
				// After a parameter does not get displayed anymore make sure that its value gets removed
				// Is only needed for the edge-case when a parameter gets displayed depending on another field
				// which contains an expression.
				for (const parameter of oldValue) {
					if (!newValue.includes(parameter)) {
						const parameterData = {
							name: `${this.path}.${parameter}`,
							node: this.$store.getters.activeNode.name,
							value: undefined,
						};
						this.$emit('valueChanged', parameterData);
					}
				}
			},
		},
		beforeCreate: function () { // tslint:disable-line
		// Because we have a circular dependency on CollectionParameter import it here
		// to not break Vue.
		this.$options!.components!.FixedCollectionParameter = require('./FixedCollectionParameter.vue').default;
		this.$options!.components!.CollectionParameter = require('./CollectionParameter.vue').default;
		},
	});
</script>

<style lang="scss">
.paramter-input-list-wrapper {
	.delete-option {
		display: none;
		position: absolute;
		z-index: 999;
		color: #f56c6c;

		&:hover {
			color: #ff0000;
		}
	}

	.multi-parameter {
		position: relative;
		margin: 0.5em 0;
		padding: 0.5em 0;

		>.parameter-name {
			font-weight: 600;
			border-bottom: 1px solid #999;

			&:hover {
				.parameter-info {
					display: inline;
				}
			}

			.delete-option {
				top: 0;
				left: -0.9em;
			}

			.parameter-info {
				display: none;
			}

		}
	}

	.parameter-item {
		position: relative;

		>.delete-option {
			left: -0.9em;
			top: 0.6em;
		}
	}
	.parameter-item:hover > .delete-option,
	.parameter-name:hover > .delete-option {
		display: block;
	}
}

</style><|MERGE_RESOLUTION|>--- conflicted
+++ resolved
@@ -87,12 +87,9 @@
 
 import MultipleParameter from '@/components/MultipleParameter.vue';
 import { genericHelpers } from '@/components/mixins/genericHelpers';
-<<<<<<< HEAD
 import { translate } from '@/components/mixins/translate';
 import { nodeHelpers } from '@/components/mixins/nodeHelpers';
-=======
 import { workflowHelpers } from '@/components/mixins/workflowHelpers';
->>>>>>> 61937c52
 import ParameterInputFull from '@/components/ParameterInputFull.vue';
 
 import { get, set } from 'lodash';
@@ -101,12 +98,9 @@
 
 export default mixins(
 	genericHelpers,
-<<<<<<< HEAD
 	nodeHelpers,
 	translate,
-=======
 	workflowHelpers,
->>>>>>> 61937c52
 )
 	.extend({
 		name: 'ParameterInputList',
