--- conflicted
+++ resolved
@@ -37,35 +37,14 @@
 		uiStore = useUIStore();
 	});
 
-<<<<<<< HEAD
-	it('should render nothing', async () => {
-		getItemSpy.mockReturnValue(null);
-		const { container } = renderComponent({
-			props: { isCollapsed: false },
-			global: {
-				plugins: [pinia],
-			},
-		});
-		expect(container).toBeEmptyDOMElement();
-	});
-
-	it('should render empty content', async () => {
-		const { getByTestId } = renderComponent({
-			props: { isCollapsed: false },
-			global: {
-				plugins: [pinia],
-			},
-		});
-=======
 	it('should render nothing when not instance owner', async () => {
 		vi.spyOn(usersStore, 'isInstanceOwner', 'get').mockReturnValue(false);
-		const { container } = renderComponent({ props: { isCollapsed: false } });
+		const { container } = renderComponent({ pinia, props: { isCollapsed: false } });
 		expect(container).toBeEmptyDOMElement();
 	});
 
 	it('should render empty content when instance owner but not connected', async () => {
-		const { getByTestId } = renderComponent({ props: { isCollapsed: false } });
->>>>>>> d050b99f
+		const { getByTestId } = renderComponent({ pinia, props: { isCollapsed: false } });
 		expect(getByTestId('main-sidebar-source-control')).toBeInTheDocument();
 		expect(getByTestId('main-sidebar-source-control')).toBeEmptyDOMElement();
 	});
@@ -85,10 +64,8 @@
 
 		it('should render the appropriate content', async () => {
 			const { getByTestId, queryByTestId } = renderComponent({
+				pinia,
 				props: { isCollapsed: false },
-				global: {
-					plugins: [pinia],
-				},
 			});
 			expect(getByTestId('main-sidebar-source-control-connected')).toBeInTheDocument();
 			expect(queryByTestId('main-sidebar-source-control-setup')).not.toBeInTheDocument();
@@ -99,10 +76,8 @@
 				response: { status: 400 },
 			});
 			const { getAllByRole, getByRole } = renderComponent({
+				pinia,
 				props: { isCollapsed: false },
-				global: {
-					plugins: [pinia],
-				},
 			});
 
 			await userEvent.click(getAllByRole('button')[0]);
@@ -117,10 +92,8 @@
 			const openModalSpy = vi.spyOn(uiStore, 'openModalWithData');
 
 			const { getAllByRole, getByRole } = renderComponent({
+				pinia,
 				props: { isCollapsed: false },
-				global: {
-					plugins: [pinia],
-				},
 			});
 
 			await userEvent.click(getAllByRole('button')[0]);
