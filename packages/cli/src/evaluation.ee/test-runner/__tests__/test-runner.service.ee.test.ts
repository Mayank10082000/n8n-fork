import type { User } from '@n8n/db';
import type { ExecutionEntity } from '@n8n/db';
import type { TestDefinition } from '@n8n/db';
import type { TestMetric } from '@n8n/db';
import type { TestRun } from '@n8n/db';
import type { ExecutionRepository } from '@n8n/db';
import type { SelectQueryBuilder } from '@n8n/typeorm';
import { stringify } from 'flatted';
import { readFileSync } from 'fs';
import { mock, mockDeep } from 'jest-mock-extended';
import type { ErrorReporter } from 'n8n-core';
import type { ITaskData } from 'n8n-workflow';
import type { ExecutionError, GenericValue, IRun } from 'n8n-workflow';
import path from 'path';

import type { ActiveExecutions } from '@/active-executions';
import config from '@/config';
<<<<<<< HEAD
import type { ExecutionEntity } from '@/databases/entities/execution-entity';
import type { TestRun } from '@/databases/entities/test-run.ee';
import type { User } from '@/databases/entities/user';
import type { ExecutionRepository } from '@/databases/repositories/execution.repository';
=======
>>>>>>> 77b27dc8
import type { TestCaseExecutionRepository } from '@/databases/repositories/test-case-execution.repository.ee';
import type { TestRunRepository } from '@/databases/repositories/test-run.repository.ee';
import type { WorkflowRepository } from '@/databases/repositories/workflow.repository';
import { LoadNodesAndCredentials } from '@/load-nodes-and-credentials';
import { NodeTypes } from '@/node-types';
import type { Telemetry } from '@/telemetry';
import type { WorkflowRunner } from '@/workflow-runner';
import { mockInstance, mockLogger } from '@test/mocking';
import { mockNodeTypesData } from '@test-integration/utils/node-types-data';

import { TestRunnerService } from '../test-runner.service.ee';

jest.mock('@/db', () => ({
	transaction: (cb: any) => cb(),
}));

const wfUnderTestJson = JSON.parse(
	readFileSync(path.join(__dirname, './mock-data/workflow.under-test.json'), { encoding: 'utf-8' }),
);

const wfUnderTestRenamedNodesJson = JSON.parse(
	readFileSync(path.join(__dirname, './mock-data/workflow.under-test-renamed-nodes.json'), {
		encoding: 'utf-8',
	}),
);

const wfEvaluationJson = JSON.parse(
	readFileSync(path.join(__dirname, './mock-data/workflow.evaluation.json'), { encoding: 'utf-8' }),
);

const wfEvaluationMiddleJson = JSON.parse(
	readFileSync(path.join(__dirname, './mock-data/workflow.evaluation-middle.json'), {
		encoding: 'utf-8',
	}),
);

const wfMultipleTriggersJson = JSON.parse(
	readFileSync(path.join(__dirname, './mock-data/workflow.multiple-triggers.json'), {
		encoding: 'utf-8',
	}),
);

const executionDataJson = JSON.parse(
	readFileSync(path.join(__dirname, './mock-data/execution-data.json'), { encoding: 'utf-8' }),
);

const executionDataRenamedNodesJson = JSON.parse(
	readFileSync(path.join(__dirname, './mock-data/execution-data-renamed-nodes.json'), {
		encoding: 'utf-8',
	}),
);

const executionDataMultipleTriggersJson = JSON.parse(
	readFileSync(path.join(__dirname, './mock-data/execution-data.multiple-triggers.json'), {
		encoding: 'utf-8',
	}),
);

const executionDataMultipleTriggersJson2 = JSON.parse(
	readFileSync(path.join(__dirname, './mock-data/execution-data.multiple-triggers-2.json'), {
		encoding: 'utf-8',
	}),
);

const executionMocks = [
	mock<ExecutionEntity>({
		id: 'past-execution-id',
		workflowId: 'workflow-under-test-id',
		status: 'success',
		executionData: {
			data: stringify(executionDataJson),
			workflowData: wfUnderTestJson,
		},
		metadata: [
			{
				key: 'testRunId',
				value: 'test-run-id',
			},
		],
	}),
	mock<ExecutionEntity>({
		id: 'past-execution-id-2',
		workflowId: 'workflow-under-test-id',
		status: 'success',
		executionData: {
			data: stringify(executionDataRenamedNodesJson),
			workflowData: wfUnderTestRenamedNodesJson,
		},
		metadata: [],
	}),
];

function mockExecutionData() {
	return mock<IRun>({
		data: {
			resultData: {
				runData: {
					'When clicking ‘Test workflow’': mock<ITaskData[]>(),
				},
				// error is an optional prop, but jest-mock-extended will mock it by default,
				// which affects the code logic. So, we need to explicitly set it to undefined.
				error: undefined,
			},
		},
	});
}

function mockErrorExecutionData() {
	return mock<IRun>({
		data: {
			resultData: {
				error: mock<ExecutionError>(),
			},
		},
	});
}

function mockEvaluationExecutionData(metrics: Record<string, GenericValue>) {
	return mock<IRun>({
		data: {
			resultData: {
				lastNodeExecuted: 'Success',
				runData: {
					Success: [
						{
							data: {
								main: [
									[
										{
											json: metrics,
										},
									],
								],
							},
						},
					],
					Fail: [
						{
							data: {
								main: [
									[
										{
											json: metrics,
										},
									],
								],
							},
						},
					],
				},
				// error is an optional prop, but jest-mock-extended will mock it by default,
				// which affects the code logic. So, we need to explicitly set it to undefined.
				error: undefined,
			},
		},
	});
}

function mockEvaluationMiddleExecutionData(
	firstMetrics: Record<string, GenericValue>,
	secondMetrics: Record<string, GenericValue>,
) {
	// Clone the metrics to avoid modifying the passed object
	// For test assertions, these run-data need special handling
	const runData: Record<string, any> = {
		'First Metric': [
			{
				data: {
					main: [
						[
							{
								json: firstMetrics,
							},
						],
					],
				},
			},
		],
		Success: [
			{
				data: {
					main: [
						[
							{
								json: secondMetrics,
							},
						],
					],
				},
			},
		],
	};

	return mock<IRun>({
		data: {
			resultData: {
				lastNodeExecuted: 'Success',
				runData,
				error: undefined,
			},
		},
	});
}

const errorReporter = mock<ErrorReporter>();
const logger = mockLogger();
const telemetry = mock<Telemetry>();

async function mockLongExecutionPromise(data: IRun, delay: number): Promise<IRun> {
	return await new Promise((resolve) => {
		setTimeout(() => resolve(data), delay);
	});
}

describe('TestRunnerService', () => {
	const executionRepository = mock<ExecutionRepository>();
	const workflowRepository = mock<WorkflowRepository>();
	const workflowRunner = mock<WorkflowRunner>();
	const activeExecutions = mock<ActiveExecutions>();
	const testRunRepository = mock<TestRunRepository>();
	const testCaseExecutionRepository = mock<TestCaseExecutionRepository>();

	const mockNodeTypes = mockInstance(NodeTypes);
	mockInstance(LoadNodesAndCredentials, {
		loadedNodes: mockNodeTypesData(['manualTrigger', 'set', 'if', 'code']),
	});

	beforeEach(() => {
		const executionsQbMock = mockDeep<SelectQueryBuilder<ExecutionEntity>>({
			fallbackMockImplementation: jest.fn().mockReturnThis(),
		});

		executionsQbMock.getMany.mockResolvedValueOnce(executionMocks);
		executionRepository.createQueryBuilder.mockReturnValueOnce(executionsQbMock);
		executionRepository.findOne
			.calledWith(expect.objectContaining({ where: { id: 'past-execution-id' } }))
			.mockResolvedValueOnce(executionMocks[0]);
		executionRepository.findOne
			.calledWith(expect.objectContaining({ where: { id: 'past-execution-id-2' } }))
			.mockResolvedValueOnce(executionMocks[1]);

		testRunRepository.createTestRun.mockResolvedValue(mock<TestRun>({ id: 'test-run-id' }));
	});

	afterEach(() => {
		jest.resetAllMocks();
	});

	test('should create an instance of TestRunnerService', async () => {
		const testRunnerService = new TestRunnerService(
			logger,
			telemetry,
			workflowRepository,
			workflowRunner,
			executionRepository,
			activeExecutions,
			testRunRepository,
			testCaseExecutionRepository,
			mockNodeTypes,
			errorReporter,
		);

		expect(testRunnerService).toBeInstanceOf(TestRunnerService);
	});

	test('should create and run test cases from past executions', async () => {
		const testRunnerService = new TestRunnerService(
			logger,
			telemetry,
			workflowRepository,
			workflowRunner,
			executionRepository,
			activeExecutions,
			testRunRepository,
			testCaseExecutionRepository,
			mockNodeTypes,
			errorReporter,
		);

		workflowRepository.findById.calledWith('workflow-under-test-id').mockResolvedValueOnce({
			id: 'workflow-under-test-id',
			...wfUnderTestJson,
		});

		workflowRepository.findById.calledWith('evaluation-workflow-id').mockResolvedValueOnce({
			id: 'evaluation-workflow-id',
			...wfEvaluationJson,
		});

		workflowRunner.run.mockResolvedValue('some-execution-id');

		await testRunnerService.runTest(mock<User>(), 'workflow-under-test-id');

		expect(executionRepository.createQueryBuilder).toHaveBeenCalledTimes(1);
		expect(executionRepository.findOne).toHaveBeenCalledTimes(2);
		expect(workflowRunner.run).toHaveBeenCalled();
	});

	test('should run both workflow under test and evaluation workflow', async () => {
		const testRunnerService = new TestRunnerService(
			logger,
			telemetry,
			workflowRepository,
			workflowRunner,
			executionRepository,
			activeExecutions,
			testRunRepository,
			testCaseExecutionRepository,
			mockNodeTypes,
			errorReporter,
		);

		workflowRepository.findById.calledWith('workflow-under-test-id').mockResolvedValueOnce({
			id: 'workflow-under-test-id',
			...wfUnderTestJson,
		});

		workflowRepository.findById.calledWith('evaluation-workflow-id').mockResolvedValueOnce({
			id: 'evaluation-workflow-id',
			...wfEvaluationJson,
		});

		workflowRunner.run.mockResolvedValueOnce('some-execution-id');
		workflowRunner.run.mockResolvedValueOnce('some-execution-id-2');
		workflowRunner.run.mockResolvedValueOnce('some-execution-id-3');
		workflowRunner.run.mockResolvedValueOnce('some-execution-id-4');

		// Mock executions of workflow under test
		activeExecutions.getPostExecutePromise
			.calledWith('some-execution-id')
			.mockResolvedValue(mockExecutionData());

		activeExecutions.getPostExecutePromise
			.calledWith('some-execution-id-3')
			.mockResolvedValue(mockExecutionData());

		// Mock executions of evaluation workflow
		activeExecutions.getPostExecutePromise
			.calledWith('some-execution-id-2')
			.mockResolvedValue(mockEvaluationExecutionData({ metric1: 1, metric2: 0 }));

		activeExecutions.getPostExecutePromise
			.calledWith('some-execution-id-4')
			.mockResolvedValue(mockEvaluationExecutionData({ metric1: 0.5, metric2: 100 }));

		await testRunnerService.runTest(mock<User>(), 'workflow-under-test-id');

		expect(workflowRunner.run).toHaveBeenCalledTimes(4);

		// Check workflow under test was executed
		expect(workflowRunner.run).toHaveBeenCalledWith(
			expect.objectContaining({
				executionMode: 'evaluation',
				pinData: {
					'When clicking ‘Test workflow’':
						executionDataJson.resultData.runData['When clicking ‘Test workflow’'][0].data.main[0],
				},
				workflowData: expect.objectContaining({
					id: 'workflow-under-test-id',
				}),
			}),
		);

		// Check evaluation workflow was executed
		expect(workflowRunner.run).toHaveBeenCalledWith(
			expect.objectContaining({
				executionMode: 'integrated',
				executionData: expect.objectContaining({
					executionData: expect.objectContaining({
						nodeExecutionStack: expect.arrayContaining([
							expect.objectContaining({ data: expect.anything() }),
						]),
					}),
				}),
				workflowData: expect.objectContaining({
					id: 'evaluation-workflow-id',
				}),
			}),
		);

		// Check Test Run status was updated correctly
		expect(testRunRepository.createTestRun).toHaveBeenCalledTimes(1);
		expect(testRunRepository.markAsRunning).toHaveBeenCalledTimes(1);
		expect(testRunRepository.markAsRunning).toHaveBeenCalledWith('test-run-id', expect.any(Number));
		expect(testRunRepository.markAsCompleted).toHaveBeenCalledTimes(1);
		expect(testRunRepository.markAsCompleted).toHaveBeenCalledWith('test-run-id', {
			metric1: 0.75,
		});
	});

	test('should properly count passed and failed executions', async () => {
		const testRunnerService = new TestRunnerService(
			logger,
			telemetry,
			workflowRepository,
			workflowRunner,
			executionRepository,
			activeExecutions,
			testRunRepository,
			testCaseExecutionRepository,
			mockNodeTypes,
			errorReporter,
		);

		workflowRepository.findById.calledWith('workflow-under-test-id').mockResolvedValueOnce({
			id: 'workflow-under-test-id',
			...wfUnderTestJson,
		});

		workflowRepository.findById.calledWith('evaluation-workflow-id').mockResolvedValueOnce({
			id: 'evaluation-workflow-id',
			...wfEvaluationJson,
		});

		workflowRunner.run.mockResolvedValueOnce('some-execution-id');
		workflowRunner.run.mockResolvedValueOnce('some-execution-id-2');
		workflowRunner.run.mockResolvedValueOnce('some-execution-id-3');
		workflowRunner.run.mockResolvedValueOnce('some-execution-id-4');

		// Mock executions of workflow under test
		activeExecutions.getPostExecutePromise
			.calledWith('some-execution-id')
			.mockResolvedValue(mockExecutionData());

		activeExecutions.getPostExecutePromise
			.calledWith('some-execution-id-3')
			.mockResolvedValue(mockExecutionData());

		// Mock executions of evaluation workflow
		activeExecutions.getPostExecutePromise
			.calledWith('some-execution-id-2')
			.mockResolvedValue(mockEvaluationExecutionData({ metric1: 1, metric2: 0 }));

		activeExecutions.getPostExecutePromise
			.calledWith('some-execution-id-4')
			.mockRejectedValue(new Error('Some error'));

		await testRunnerService.runTest(mock<User>(), 'workflow-under-test-id');
	});

	test('should properly count failed test executions', async () => {
		const testRunnerService = new TestRunnerService(
			logger,
			telemetry,
			workflowRepository,
			workflowRunner,
			executionRepository,
			activeExecutions,
			testRunRepository,
			testCaseExecutionRepository,
			mockNodeTypes,
			errorReporter,
		);

		workflowRepository.findById.calledWith('workflow-under-test-id').mockResolvedValueOnce({
			id: 'workflow-under-test-id',
			...wfUnderTestJson,
		});

		workflowRepository.findById.calledWith('evaluation-workflow-id').mockResolvedValueOnce({
			id: 'evaluation-workflow-id',
			...wfEvaluationJson,
		});

		workflowRunner.run.mockResolvedValueOnce('some-execution-id');
		workflowRunner.run.mockResolvedValueOnce('some-execution-id-2');
		workflowRunner.run.mockResolvedValueOnce('some-execution-id-3');
		workflowRunner.run.mockResolvedValueOnce('some-execution-id-4');

		// Mock executions of workflow under test
		activeExecutions.getPostExecutePromise
			.calledWith('some-execution-id')
			.mockResolvedValue(mockExecutionData());

		activeExecutions.getPostExecutePromise
			.calledWith('some-execution-id-3')
			.mockResolvedValue(mockErrorExecutionData());

		// Mock executions of evaluation workflow
		activeExecutions.getPostExecutePromise
			.calledWith('some-execution-id-2')
			.mockResolvedValue(mockEvaluationExecutionData({ metric1: 1, metric2: 0 }));

		await testRunnerService.runTest(mock<User>(), 'workflow-under-test-id');
	});

	test('should properly count failed evaluations', async () => {
		const testRunnerService = new TestRunnerService(
			logger,
			telemetry,
			workflowRepository,
			workflowRunner,
			executionRepository,
			activeExecutions,
			testRunRepository,
			testCaseExecutionRepository,
			mockNodeTypes,
			errorReporter,
		);

		workflowRepository.findById.calledWith('workflow-under-test-id').mockResolvedValueOnce({
			id: 'workflow-under-test-id',
			...wfUnderTestJson,
		});

		workflowRepository.findById.calledWith('evaluation-workflow-id').mockResolvedValueOnce({
			id: 'evaluation-workflow-id',
			...wfEvaluationJson,
		});

		workflowRunner.run.mockResolvedValueOnce('some-execution-id');
		workflowRunner.run.mockResolvedValueOnce('some-execution-id-2');
		workflowRunner.run.mockResolvedValueOnce('some-execution-id-3');
		workflowRunner.run.mockResolvedValueOnce('some-execution-id-4');

		// Mock executions of workflow under test
		activeExecutions.getPostExecutePromise
			.calledWith('some-execution-id')
			.mockResolvedValue(mockExecutionData());

		activeExecutions.getPostExecutePromise
			.calledWith('some-execution-id-3')
			.mockResolvedValue(mockExecutionData());

		// Mock executions of evaluation workflow
		activeExecutions.getPostExecutePromise
			.calledWith('some-execution-id-2')
			.mockResolvedValue(mockEvaluationExecutionData({ metric1: 1, metric2: 0 }));

		activeExecutions.getPostExecutePromise
			.calledWith('some-execution-id-4')
			.mockResolvedValue(mockErrorExecutionData());

		await testRunnerService.runTest(mock<User>(), 'workflow-under-test-id');
	});

	test('should specify correct start nodes when running workflow under test', async () => {
		const testRunnerService = new TestRunnerService(
			logger,
			telemetry,
			workflowRepository,
			workflowRunner,
			executionRepository,
			activeExecutions,
			testRunRepository,
			testCaseExecutionRepository,
			mockNodeTypes,
			errorReporter,
		);

		workflowRepository.findById.calledWith('workflow-under-test-id').mockResolvedValueOnce({
			id: 'workflow-under-test-id',
			...wfUnderTestJson,
		});

		workflowRepository.findById.calledWith('evaluation-workflow-id').mockResolvedValueOnce({
			id: 'evaluation-workflow-id',
			...wfEvaluationJson,
		});

		workflowRunner.run.mockResolvedValueOnce('some-execution-id');
		workflowRunner.run.mockResolvedValueOnce('some-execution-id-2');
		workflowRunner.run.mockResolvedValueOnce('some-execution-id-3');
		workflowRunner.run.mockResolvedValueOnce('some-execution-id-4');

		// Mock executions of workflow under test
		activeExecutions.getPostExecutePromise
			.calledWith('some-execution-id')
			.mockResolvedValue(mockExecutionData());

		activeExecutions.getPostExecutePromise
			.calledWith('some-execution-id-3')
			.mockResolvedValue(mockExecutionData());

		// Mock executions of evaluation workflow
		activeExecutions.getPostExecutePromise
			.calledWith('some-execution-id-2')
			.mockResolvedValue(mockEvaluationExecutionData({ metric1: 1, metric2: 0 }));

		activeExecutions.getPostExecutePromise
			.calledWith('some-execution-id-4')
			.mockResolvedValue(mockEvaluationExecutionData({ metric1: 0.5 }));

		await testRunnerService.runTest(mock<User>(), 'workflow-under-test-id');

		expect(workflowRunner.run).toHaveBeenCalledTimes(4);

		// Check workflow under test was executed
		expect(workflowRunner.run).toHaveBeenCalledWith(
			expect.objectContaining({
				executionMode: 'evaluation',
				pinData: {
					'When clicking ‘Test workflow’':
						executionDataJson.resultData.runData['When clicking ‘Test workflow’'][0].data.main[0],
				},
				workflowData: expect.objectContaining({
					id: 'workflow-under-test-id',
				}),
				triggerToStartFrom: expect.objectContaining({
					name: 'When clicking ‘Test workflow’',
				}),
			}),
		);
	});

	test('should properly choose trigger and start nodes', async () => {
		const testRunnerService = new TestRunnerService(
			logger,
			telemetry,
			workflowRepository,
			workflowRunner,
			executionRepository,
			activeExecutions,
			testRunRepository,
			testCaseExecutionRepository,
			mockNodeTypes,
			errorReporter,
		);

		const startNodesData = (testRunnerService as any).getStartNodesData(
			wfMultipleTriggersJson,
			executionDataMultipleTriggersJson,
			wfMultipleTriggersJson, // Test case where workflow didn't change
		);

		expect(startNodesData).toEqual({
			startNodes: expect.arrayContaining([expect.objectContaining({ name: 'NoOp' })]),
			triggerToStartFrom: expect.objectContaining({
				name: 'When clicking ‘Test workflow’',
			}),
		});
	});

	test('should properly choose trigger and start nodes 2', async () => {
		const testRunnerService = new TestRunnerService(
			logger,
			telemetry,
			workflowRepository,
			workflowRunner,
			executionRepository,
			activeExecutions,
			testRunRepository,
			testCaseExecutionRepository,
			mockNodeTypes,
			errorReporter,
		);

		const startNodesData = (testRunnerService as any).getStartNodesData(
			wfMultipleTriggersJson,
			executionDataMultipleTriggersJson2,
			wfMultipleTriggersJson, // Test case where workflow didn't change
		);

		expect(startNodesData).toEqual({
			startNodes: expect.arrayContaining([expect.objectContaining({ name: 'NoOp' })]),
			triggerToStartFrom: expect.objectContaining({
				name: 'When chat message received',
			}),
		});
	});

	test('should properly run test when nodes were renamed', async () => {
		const testRunnerService = new TestRunnerService(
			logger,
			telemetry,
			workflowRepository,
			workflowRunner,
			executionRepository,
			activeExecutions,
			testRunRepository,
			testCaseExecutionRepository,
			mockNodeTypes,
			errorReporter,
		);

		workflowRepository.findById.calledWith('workflow-under-test-id').mockResolvedValueOnce({
			id: 'workflow-under-test-id',
			...wfUnderTestJson,
		});

		workflowRepository.findById.calledWith('evaluation-workflow-id').mockResolvedValueOnce({
			id: 'evaluation-workflow-id',
			...wfEvaluationJson,
		});

		workflowRunner.run.mockResolvedValue('test-execution-id');

		await testRunnerService.runTest(mock<User>(), 'workflow-under-test-id');

		expect(executionRepository.createQueryBuilder).toHaveBeenCalledTimes(1);
		expect(executionRepository.findOne).toHaveBeenCalledTimes(2);
		expect(workflowRunner.run).toHaveBeenCalledTimes(2);
	});

	test('should properly choose trigger when it was renamed', async () => {
		const testRunnerService = new TestRunnerService(
			logger,
			telemetry,
			workflowRepository,
			workflowRunner,
			executionRepository,
			activeExecutions,
			testRunRepository,
			testCaseExecutionRepository,
			mockNodeTypes,
			errorReporter,
		);

		const startNodesData = (testRunnerService as any).getStartNodesData(
			wfUnderTestRenamedNodesJson, // Test case where workflow didn't change
			executionDataJson,
			wfUnderTestJson,
		);

		expect(startNodesData).toEqual({
			startNodes: expect.arrayContaining([expect.objectContaining({ name: 'Set attribute' })]),
			triggerToStartFrom: expect.objectContaining({
				name: 'Manual Run',
			}),
		});
	});

	test('should create proper execution data for queue mode in runTestCase', async () => {
		config.set('executions.mode', 'queue');

		const testRunnerService = new TestRunnerService(
			logger,
			telemetry,
			workflowRepository,
			workflowRunner,
			executionRepository,
			activeExecutions,
			testRunRepository,
			testCaseExecutionRepository,
			mockNodeTypes,
			errorReporter,
		);

		// Spy on workflowRunner.run to capture the data passed to it
		jest.spyOn(workflowRunner, 'run').mockImplementation(async (data) => {
			// Verify the data structure is correct for queue mode
			expect(data.executionMode).toBe('evaluation');

			// Check that executionData field is properly defined
			expect(data.executionData).toBeDefined();
			expect(data.executionData!.startData).toBeDefined();
			expect(data.executionData!.startData!.startNodes).toBeDefined();
			expect(data.executionData!.resultData.pinData).toBeDefined();
			expect(data.executionData!.resultData.runData).toBeDefined();
			expect(data.executionData!.manualData!.userId).toBeDefined();
			expect(data.executionData!.manualData!.partialExecutionVersion).toBe(2);
			expect(data.executionData!.manualData!.triggerToStartFrom).toBeDefined();

			return 'mock-execution-id';
		});

		// Mock activeExecutions.getPostExecutePromise to return a successful execution
		activeExecutions.getPostExecutePromise.mockResolvedValue(mockExecutionData());

		// Create an AbortController for the test
		const abortController = new AbortController();

		// Setup test metadata
		const metadata: any = {
			testRunId: 'test-run-id',
			userId: 'user-id',
			pastExecutionId: 'past-execution-id',
		};

		// Call runTestCase directly to test the executionData construction
		await (testRunnerService as any).runTestCase(
			wfUnderTestJson,
			executionDataJson,
			wfUnderTestJson,
			[{ id: '72256d90-3a67-4e29-b032-47df4e5768af' }],
			metadata,
			abortController.signal,
		);

		expect(workflowRunner.run).toHaveBeenCalledTimes(1);
	});

	test('should create proper execution data for regular mode in runTestCase', async () => {
		config.set('executions.mode', 'regular');

		const testRunnerService = new TestRunnerService(
			logger,
			telemetry,
			workflowRepository,
			workflowRunner,
			executionRepository,
			activeExecutions,
			testRunRepository,
			testCaseExecutionRepository,
			mockNodeTypes,
			errorReporter,
		);

		// Spy on workflowRunner.run to capture the data passed to it
		jest.spyOn(workflowRunner, 'run').mockImplementation(async (data) => {
			expect(data.executionMode).toBe('evaluation');

			// Check that executionData field is NOT defined
			expect(data.executionData).not.toBeDefined();

			return 'mock-execution-id';
		});

		// Mock activeExecutions.getPostExecutePromise to return a successful execution
		activeExecutions.getPostExecutePromise.mockResolvedValue(mockExecutionData());

		// Create an AbortController for the test
		const abortController = new AbortController();

		// Setup test metadata
		const metadata: any = {
			testRunId: 'test-run-id',
			userId: 'user-id',
			pastExecutionId: 'past-execution-id',
		};

		// Call runTestCase directly to test the executionData construction
		await (testRunnerService as any).runTestCase(
			wfUnderTestJson,
			executionDataJson,
			wfUnderTestJson,
			[{ id: '72256d90-3a67-4e29-b032-47df4e5768af' }],
			metadata,
			abortController.signal,
		);

		expect(workflowRunner.run).toHaveBeenCalledTimes(1);
	});

	test('should run workflow with metrics defined in the middle of the workflow', async () => {
		const testRunnerService = new TestRunnerService(
			logger,
			telemetry,
			workflowRepository,
			workflowRunner,
			executionRepository,
			activeExecutions,
			testRunRepository,
			testCaseExecutionRepository,
			mockNodeTypes,
			errorReporter,
		);

		workflowRepository.findById.calledWith('workflow-under-test-id').mockResolvedValueOnce({
			id: 'workflow-under-test-id',
			...wfUnderTestJson,
		});

		workflowRepository.findById.calledWith('evaluation-workflow-id').mockResolvedValueOnce({
			id: 'evaluation-workflow-id',
			...wfEvaluationMiddleJson,
		});

		workflowRunner.run.mockResolvedValueOnce('some-execution-id');
		workflowRunner.run.mockResolvedValueOnce('some-execution-id-2');
		workflowRunner.run.mockResolvedValueOnce('some-execution-id-3');
		workflowRunner.run.mockResolvedValueOnce('some-execution-id-4');

		// Mock executions of workflow under test
		activeExecutions.getPostExecutePromise
			.calledWith('some-execution-id')
			.mockResolvedValue(mockExecutionData());

		activeExecutions.getPostExecutePromise
			.calledWith('some-execution-id-3')
			.mockResolvedValue(mockExecutionData());

		// Mock executions of evaluation workflow
		activeExecutions.getPostExecutePromise
			.calledWith('some-execution-id-2')
			.mockResolvedValue(mockEvaluationMiddleExecutionData({ metric2: 1 }, { metric1: 1 }));

		activeExecutions.getPostExecutePromise
			.calledWith('some-execution-id-4')
			.mockResolvedValue(mockEvaluationMiddleExecutionData({ metric2: 2 }, { metric1: 0.5 }));

		await testRunnerService.runTest(mock<User>(), 'workflow-under-test-id');

		expect(workflowRunner.run).toHaveBeenCalledTimes(4);

		// Check workflow under test was executed
		expect(workflowRunner.run).toHaveBeenCalledWith(
			expect.objectContaining({
				executionMode: 'evaluation',
				pinData: {
					'When clicking ‘Test workflow’':
						executionDataJson.resultData.runData['When clicking ‘Test workflow’'][0].data.main[0],
				},
				workflowData: expect.objectContaining({
					id: 'workflow-under-test-id',
				}),
			}),
		);

		// Check evaluation workflow was executed
		expect(workflowRunner.run).toHaveBeenCalledWith(
			expect.objectContaining({
				executionMode: 'integrated',
				executionData: expect.objectContaining({
					executionData: expect.objectContaining({
						nodeExecutionStack: expect.arrayContaining([
							expect.objectContaining({ data: expect.anything() }),
						]),
					}),
				}),
				workflowData: expect.objectContaining({
					id: 'evaluation-workflow-id',
				}),
			}),
		);

		// Check Test Run status was updated correctly
		expect(testRunRepository.createTestRun).toHaveBeenCalledTimes(1);
		expect(testRunRepository.markAsRunning).toHaveBeenCalledTimes(1);
		expect(testRunRepository.markAsRunning).toHaveBeenCalledWith('test-run-id', expect.any(Number));
		expect(testRunRepository.markAsCompleted).toHaveBeenCalledTimes(1);
		expect(testRunRepository.markAsCompleted).toHaveBeenCalledWith('test-run-id', {
			metric1: 0.75,
			metric2: 1.5,
		});
	});

	test('should properly override metrics from earlier nodes with later ones', async () => {
		const testRunnerService = new TestRunnerService(
			logger,
			telemetry,
			workflowRepository,
			workflowRunner,
			executionRepository,
			activeExecutions,
			testRunRepository,
			testCaseExecutionRepository,
			mockNodeTypes,
			errorReporter,
		);

		workflowRepository.findById.calledWith('workflow-under-test-id').mockResolvedValueOnce({
			id: 'workflow-under-test-id',
			...wfUnderTestJson,
		});

		workflowRepository.findById.calledWith('evaluation-workflow-id').mockResolvedValueOnce({
			id: 'evaluation-workflow-id',
			...wfEvaluationMiddleJson,
		});

		workflowRunner.run.mockResolvedValueOnce('some-execution-id');
		workflowRunner.run.mockResolvedValueOnce('some-execution-id-2');
		workflowRunner.run.mockResolvedValueOnce('some-execution-id-3');
		workflowRunner.run.mockResolvedValueOnce('some-execution-id-4');

		// Mock executions of workflow under test
		activeExecutions.getPostExecutePromise
			.calledWith('some-execution-id')
			.mockResolvedValue(mockExecutionData());

		activeExecutions.getPostExecutePromise
			.calledWith('some-execution-id-3')
			.mockResolvedValue(mockExecutionData());

		// Mock executions of evaluation workflow
		activeExecutions.getPostExecutePromise
			.calledWith('some-execution-id-2')
			.mockResolvedValue(
				mockEvaluationMiddleExecutionData({ metric2: 5 }, { metric1: 1, metric2: 5 }),
			);

		activeExecutions.getPostExecutePromise
			.calledWith('some-execution-id-4')
			.mockResolvedValue(
				mockEvaluationMiddleExecutionData({ metric2: 10 }, { metric1: 0.5, metric2: 10 }),
			);

		await testRunnerService.runTest(mock<User>(), 'workflow-under-test-id');

		expect(workflowRunner.run).toHaveBeenCalledTimes(4);

		// Check workflow under test was executed
		expect(workflowRunner.run).toHaveBeenCalledWith(
			expect.objectContaining({
				executionMode: 'evaluation',
				pinData: {
					'When clicking ‘Test workflow’':
						executionDataJson.resultData.runData['When clicking ‘Test workflow’'][0].data.main[0],
				},
				workflowData: expect.objectContaining({
					id: 'workflow-under-test-id',
				}),
			}),
		);

		// Check evaluation workflow was executed
		expect(workflowRunner.run).toHaveBeenCalledWith(
			expect.objectContaining({
				executionMode: 'integrated',
				executionData: expect.objectContaining({
					executionData: expect.objectContaining({
						nodeExecutionStack: expect.arrayContaining([
							expect.objectContaining({ data: expect.anything() }),
						]),
					}),
				}),
				workflowData: expect.objectContaining({
					id: 'evaluation-workflow-id',
				}),
			}),
		);

		// Check Test Run status was updated correctly
		expect(testRunRepository.createTestRun).toHaveBeenCalledTimes(1);
		expect(testRunRepository.markAsRunning).toHaveBeenCalledTimes(1);
		expect(testRunRepository.markAsRunning).toHaveBeenCalledWith('test-run-id', expect.any(Number));
		expect(testRunRepository.markAsCompleted).toHaveBeenCalledTimes(1);
		expect(testRunRepository.markAsCompleted).toHaveBeenCalledWith('test-run-id', {
			metric1: 0.75,
			metric2: 7.5,
		});
	});

	describe('Test Run cancellation', () => {
		beforeAll(() => {
			jest.useFakeTimers();
		});

		test('should cancel test run', async () => {
			const testRunnerService = new TestRunnerService(
				logger,
				telemetry,
				workflowRepository,
				workflowRunner,
				executionRepository,
				activeExecutions,
				testRunRepository,
				testCaseExecutionRepository,
				mockNodeTypes,
				errorReporter,
			);

			workflowRepository.findById.calledWith('workflow-under-test-id').mockResolvedValueOnce({
				id: 'workflow-under-test-id',
				...wfUnderTestJson,
			});

			workflowRepository.findById.calledWith('evaluation-workflow-id').mockResolvedValueOnce({
				id: 'evaluation-workflow-id',
				...wfEvaluationJson,
			});

			workflowRunner.run.mockResolvedValueOnce('some-execution-id');
			workflowRunner.run.mockResolvedValueOnce('some-execution-id-2');
			workflowRunner.run.mockResolvedValueOnce('some-execution-id-3');
			workflowRunner.run.mockResolvedValueOnce('some-execution-id-4');

			// Mock long execution of workflow under test
			activeExecutions.getPostExecutePromise
				.calledWith('some-execution-id')
				.mockReturnValue(mockLongExecutionPromise(mockExecutionData(), 1000));

			activeExecutions.getPostExecutePromise
				.calledWith('some-execution-id-3')
				.mockReturnValue(mockLongExecutionPromise(mockExecutionData(), 1000));

			// Mock executions of evaluation workflow
			activeExecutions.getPostExecutePromise
				.calledWith('some-execution-id-2')
				.mockReturnValue(
					mockLongExecutionPromise(mockEvaluationExecutionData({ metric1: 1, metric2: 0 }), 1000),
				);

			activeExecutions.getPostExecutePromise
				.calledWith('some-execution-id-4')
				.mockReturnValue(
					mockLongExecutionPromise(mockEvaluationExecutionData({ metric1: 0.5 }), 1000),
				);

			// Do not await here to test canceling
			void testRunnerService.runTest(mock<User>(), 'workflow-under-test-id');

			// Simulate the moment when first test case is running (wf under test execution)
			await jest.advanceTimersByTimeAsync(100);
			expect(workflowRunner.run).toHaveBeenCalledTimes(1);

			const abortController = (testRunnerService as any).abortControllers.get('test-run-id');
			expect(abortController).toBeDefined();

			await testRunnerService.cancelTestRun('test-run-id');

			expect(abortController.signal.aborted).toBe(true);
			expect(activeExecutions.stopExecution).toBeCalledWith('some-execution-id');
		});

		afterAll(() => {
			jest.useRealTimers();
		});
	});
});<|MERGE_RESOLUTION|>--- conflicted
+++ resolved
@@ -1,7 +1,5 @@
 import type { User } from '@n8n/db';
 import type { ExecutionEntity } from '@n8n/db';
-import type { TestDefinition } from '@n8n/db';
-import type { TestMetric } from '@n8n/db';
 import type { TestRun } from '@n8n/db';
 import type { ExecutionRepository } from '@n8n/db';
 import type { SelectQueryBuilder } from '@n8n/typeorm';
@@ -15,13 +13,6 @@
 
 import type { ActiveExecutions } from '@/active-executions';
 import config from '@/config';
-<<<<<<< HEAD
-import type { ExecutionEntity } from '@/databases/entities/execution-entity';
-import type { TestRun } from '@/databases/entities/test-run.ee';
-import type { User } from '@/databases/entities/user';
-import type { ExecutionRepository } from '@/databases/repositories/execution.repository';
-=======
->>>>>>> 77b27dc8
 import type { TestCaseExecutionRepository } from '@/databases/repositories/test-case-execution.repository.ee';
 import type { TestRunRepository } from '@/databases/repositories/test-run.repository.ee';
 import type { WorkflowRepository } from '@/databases/repositories/workflow.repository';
