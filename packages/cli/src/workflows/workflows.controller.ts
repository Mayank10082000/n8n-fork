import express from 'express';
import { v4 as uuid } from 'uuid';
import axios from 'axios';

import * as Db from '@/Db';
import * as GenericHelpers from '@/GenericHelpers';
import * as ResponseHelper from '@/ResponseHelper';
import * as WorkflowHelpers from '@/WorkflowHelpers';
import type { IWorkflowResponse } from '@/Interfaces';
import config from '@/config';
<<<<<<< HEAD
import {
	Authorized,
	Delete,
	Get,
	Patch,
	Post,
	ProjectScope,
	Put,
	RestController,
} from '@/decorators';
import type { SharedWorkflow, WorkflowSharingRole } from '@db/entities/SharedWorkflow';
=======
import { Delete, Get, Patch, Post, Put, RestController } from '@/decorators';
import { SharedWorkflow, type WorkflowSharingRole } from '@db/entities/SharedWorkflow';
>>>>>>> db4a419c
import { WorkflowEntity } from '@db/entities/WorkflowEntity';
import { SharedWorkflowRepository } from '@db/repositories/sharedWorkflow.repository';
import { TagRepository } from '@db/repositories/tag.repository';
import { WorkflowRepository } from '@db/repositories/workflow.repository';
import { UserRepository } from '@db/repositories/user.repository';
import { validateEntity } from '@/GenericHelpers';
import { ExternalHooks } from '@/ExternalHooks';
import { ListQuery } from '@/requests';
import { WorkflowService } from './workflow.service';
import { License } from '@/License';
import { InternalHooks } from '@/InternalHooks';
import * as utils from '@/utils';
import { listQueryMiddleware } from '@/middlewares';
import { TagService } from '@/services/tag.service';
import { WorkflowHistoryService } from './workflowHistory/workflowHistory.service.ee';
import { Logger } from '@/Logger';
import { BadRequestError } from '@/errors/response-errors/bad-request.error';
import { NotFoundError } from '@/errors/response-errors/not-found.error';
import { InternalServerError } from '@/errors/response-errors/internal-server.error';
import { ForbiddenError } from '@/errors/response-errors/forbidden.error';
import { NamingService } from '@/services/naming.service';
import { UserOnboardingService } from '@/services/userOnboarding.service';
import { CredentialsService } from '../credentials/credentials.service';
import { WorkflowRequest } from './workflow.request';
import { EnterpriseWorkflowService } from './workflow.service.ee';
import { WorkflowExecutionService } from './workflowExecution.service';
import { WorkflowSharingService } from './workflowSharing.service';
import { UserManagementMailer } from '@/UserManagement/email';
import { ProjectRepository } from '@/databases/repositories/project.repository';
import { ProjectService } from '@/services/project.service';
import { ApplicationError } from 'n8n-workflow';

@RestController('/workflows')
export class WorkflowsController {
	constructor(
		private readonly logger: Logger,
		private readonly internalHooks: InternalHooks,
		private readonly externalHooks: ExternalHooks,
		private readonly tagRepository: TagRepository,
		private readonly enterpriseWorkflowService: EnterpriseWorkflowService,
		private readonly workflowHistoryService: WorkflowHistoryService,
		private readonly tagService: TagService,
		private readonly namingService: NamingService,
		private readonly userOnboardingService: UserOnboardingService,
		private readonly workflowRepository: WorkflowRepository,
		private readonly workflowService: WorkflowService,
		private readonly workflowExecutionService: WorkflowExecutionService,
		private readonly workflowSharingService: WorkflowSharingService,
		private readonly sharedWorkflowRepository: SharedWorkflowRepository,
		private readonly userRepository: UserRepository,
		private readonly license: License,
		private readonly mailer: UserManagementMailer,
		private readonly credentialsService: CredentialsService,
		private readonly projectRepository: ProjectRepository,
		private readonly projectService: ProjectService,
	) {}

	@Post('/')
	async create(req: WorkflowRequest.Create) {
		delete req.body.id; // delete if sent

		const newWorkflow = new WorkflowEntity();

		Object.assign(newWorkflow, req.body);

		newWorkflow.versionId = uuid();

		await validateEntity(newWorkflow);

		await this.externalHooks.run('workflow.create', [newWorkflow]);

		const { tags: tagIds } = req.body;

		if (tagIds?.length && !config.getEnv('workflowTagsDisabled')) {
			newWorkflow.tags = await this.tagRepository.findMany(tagIds);
		}

		await WorkflowHelpers.replaceInvalidCredentials(newWorkflow);

		WorkflowHelpers.addNodeIds(newWorkflow);

		if (this.license.isSharingEnabled()) {
			// This is a new workflow, so we simply check if the user has access to
			// all used workflows

			const allCredentials = await this.credentialsService.getMany(req.user);

			try {
				this.enterpriseWorkflowService.validateCredentialPermissionsToUser(
					newWorkflow,
					allCredentials,
				);
			} catch (error) {
				throw new BadRequestError(
					'The workflow you are trying to save contains credentials that are not shared with you',
				);
			}
		}

		let savedWorkflow: undefined | WorkflowEntity;

		await Db.transaction(async (transactionManager) => {
			savedWorkflow = await transactionManager.save<WorkflowEntity>(newWorkflow);

			const { projectId } = req.body;
			const project =
				projectId === undefined
					? await this.projectRepository.getPersonalProjectForUser(req.user.id, transactionManager)
					: await this.projectService.getProjectWithScope(
							req.user,
							projectId,
							'workflow:create',
							transactionManager,
					  );

			if (typeof projectId === 'string' && project === null) {
				throw new BadRequestError(
					"You don't have the permissions to save the workflow in this project.",
				);
			}

			// Safe guard in case the personal project does not exist for whatever reason.
			if (project === null) {
				throw new ApplicationError('No personal project found');
			}

			const newSharedWorkflow = this.sharedWorkflowRepository.create({
				role: 'workflow:owner',
				// TODO: remove when https://linear.app/n8n/issue/PAY-1353/make-sure-that-sharedworkflowuserid-is-not-used-anymore-to-check lands
				user: req.user,
				projectId: project.id,
				workflow: savedWorkflow,
			});

			await transactionManager.save<SharedWorkflow>(newSharedWorkflow);
		});

		if (!savedWorkflow) {
			this.logger.error('Failed to create workflow', { userId: req.user.id });
			throw new InternalServerError('Failed to save workflow');
		}

		await this.workflowHistoryService.saveVersion(req.user, savedWorkflow, savedWorkflow.id);

		if (tagIds && !config.getEnv('workflowTagsDisabled') && savedWorkflow.tags) {
			savedWorkflow.tags = this.tagService.sortByRequestOrder(savedWorkflow.tags, {
				requestOrder: tagIds,
			});
		}

		await this.externalHooks.run('workflow.afterCreate', [savedWorkflow]);
		void this.internalHooks.onWorkflowCreated(req.user, newWorkflow, false);

		return savedWorkflow;
	}

	@Get('/', { middlewares: listQueryMiddleware })
	async getAll(req: ListQuery.Request, res: express.Response) {
		try {
			const roles: WorkflowSharingRole[] = this.license.isSharingEnabled()
				? []
				: ['workflow:owner'];
			const sharedWorkflowIds = await this.workflowSharingService.getSharedWorkflowIds(
				req.user,
				roles,
			);

			const { workflows: data, count } = await this.workflowService.getMany(
				sharedWorkflowIds,
				req.listQueryOptions,
			);

			res.json({ count, data });
		} catch (maybeError) {
			const error = utils.toError(maybeError);
			ResponseHelper.reportError(error);
			ResponseHelper.sendErrorResponse(res, error);
		}
	}

	@Get('/new')
	async getNewName(req: WorkflowRequest.NewName) {
		const requestedName = req.query.name ?? config.getEnv('workflows.defaultName');

		const name = await this.namingService.getUniqueWorkflowName(requestedName);

		const onboardingFlowEnabled =
			!config.getEnv('workflows.onboardingFlowDisabled') &&
			!req.user.settings?.isOnboarded &&
			(await this.userOnboardingService.isBelowThreshold(req.user));

		return { name, onboardingFlowEnabled };
	}

	@Get('/from-url')
	async getFromUrl(req: WorkflowRequest.FromUrl) {
		if (req.query.url === undefined) {
			throw new BadRequestError('The parameter "url" is missing!');
		}
		if (!/^http[s]?:\/\/.*\.json$/i.exec(req.query.url)) {
			throw new BadRequestError(
				'The parameter "url" is not valid! It does not seem to be a URL pointing to a n8n workflow JSON file.',
			);
		}
		let workflowData: IWorkflowResponse | undefined;
		try {
			const { data } = await axios.get<IWorkflowResponse>(req.query.url);
			workflowData = data;
		} catch (error) {
			throw new BadRequestError('The URL does not point to valid JSON file!');
		}

		// Do a very basic check if it is really a n8n-workflow-json
		if (
			workflowData?.nodes === undefined ||
			!Array.isArray(workflowData.nodes) ||
			workflowData.connections === undefined ||
			typeof workflowData.connections !== 'object' ||
			Array.isArray(workflowData.connections)
		) {
			throw new BadRequestError(
				'The data in the file does not seem to be a n8n workflow JSON file!',
			);
		}

		return workflowData;
	}

	@Get('/:workflowId')
	@ProjectScope('workflow:read')
	async getWorkflow(req: WorkflowRequest.Get) {
		const { workflowId } = req.params;

		if (this.license.isSharingEnabled()) {
			const relations = ['shared', 'shared.user'];
			if (!config.getEnv('workflowTagsDisabled')) {
				relations.push('tags');
			}

			const workflow = await this.workflowRepository.get({ id: workflowId }, { relations });

			if (!workflow) {
				throw new NotFoundError(`Workflow with ID "${workflowId}" does not exist`);
			}

			const userSharing = workflow.shared?.find((shared) => shared.user.id === req.user.id);
			if (!userSharing && !req.user.hasGlobalScope('workflow:read')) {
				throw new ForbiddenError(
					'You do not have permission to access this workflow. Ask the owner to share it with you',
				);
			}

			const enterpriseWorkflowService = this.enterpriseWorkflowService;

			enterpriseWorkflowService.addOwnerAndSharings(workflow);
			await enterpriseWorkflowService.addCredentialsToWorkflow(workflow, req.user);
			return workflow;
		}

		// sharing disabled

		const extraRelations = config.getEnv('workflowTagsDisabled') ? [] : ['workflow.tags'];

		const shared = await this.sharedWorkflowRepository.findSharing(
			workflowId,
			req.user,
			'workflow:read',
			{ extraRelations },
		);

		if (!shared) {
			this.logger.verbose('User attempted to access a workflow without permissions', {
				workflowId,
				userId: req.user.id,
			});
			throw new NotFoundError(
				'Could not load the workflow - you can only access workflows owned by you',
			);
		}

		return shared.workflow;
	}

	@Patch('/:workflowId')
	@ProjectScope('workflow:update')
	async update(req: WorkflowRequest.Update) {
		const { workflowId } = req.params;
		const forceSave = req.query.forceSave === 'true';

		let updateData = new WorkflowEntity();
		const { tags, ...rest } = req.body;
		Object.assign(updateData, rest);

		const isSharingEnabled = this.license.isSharingEnabled();
		if (isSharingEnabled) {
			updateData = await this.enterpriseWorkflowService.preventTampering(
				updateData,
				workflowId,
				req.user,
			);
		}

		const updatedWorkflow = await this.workflowService.update(
			req.user,
			updateData,
			workflowId,
			tags,
			isSharingEnabled ? forceSave : true,
			isSharingEnabled ? undefined : ['workflow:owner'],
		);

		return updatedWorkflow;
	}

	@Delete('/:workflowId')
	@ProjectScope('workflow:delete')
	async delete(req: WorkflowRequest.Delete) {
		const { workflowId } = req.params;

		const workflow = await this.workflowService.delete(req.user, workflowId);
		if (!workflow) {
			this.logger.verbose('User attempted to delete a workflow without permissions', {
				workflowId,
				userId: req.user.id,
			});
			throw new BadRequestError(
				'Could not delete the workflow - you can only remove workflows owned by you',
			);
		}

		return true;
	}

	@Post('/run')
	async runManually(req: WorkflowRequest.ManualRun) {
		if (this.license.isSharingEnabled()) {
			const workflow = this.workflowRepository.create(req.body.workflowData);

			if (req.body.workflowData.id !== undefined) {
				const safeWorkflow = await this.enterpriseWorkflowService.preventTampering(
					workflow,
					workflow.id,
					req.user,
				);
				req.body.workflowData.nodes = safeWorkflow.nodes;
			}
		}

		return await this.workflowExecutionService.executeManually(
			req.body,
			req.user,
			GenericHelpers.getSessionId(req),
		);
	}

	@Put('/:workflowId/share')
	@ProjectScope('workflow:share')
	async share(req: WorkflowRequest.Share) {
		if (!this.license.isSharingEnabled()) throw new NotFoundError('Route not found');

		const { workflowId } = req.params;
		const { shareWithIds } = req.body;

		if (
			!Array.isArray(shareWithIds) ||
			!shareWithIds.every((userId) => typeof userId === 'string')
		) {
			throw new BadRequestError('Bad request');
		}

		const isOwnedRes = await this.enterpriseWorkflowService.isOwned(req.user, workflowId);
		const { ownsWorkflow } = isOwnedRes;
		let { workflow } = isOwnedRes;

		if (!ownsWorkflow || !workflow) {
			workflow = undefined;
			// Allow owners/admins to share
			if (req.user.hasGlobalScope('workflow:share')) {
				const sharedRes = await this.sharedWorkflowRepository.getSharing(req.user, workflowId, {
					allowGlobalScope: true,
					globalScope: 'workflow:share',
				});
				workflow = sharedRes?.workflow;
			}
			if (!workflow) {
				throw new ForbiddenError();
			}
		}

		const ownerIds = (
			await this.workflowRepository.getSharings(
				Db.getConnection().createEntityManager(),
				workflowId,
				['shared'],
			)
		)
			.filter((e) => e.role === 'workflow:owner')
			.map((e) => e.userId);

		let newShareeIds: string[] = [];
		await Db.transaction(async (trx) => {
			// remove all sharings that are not supposed to exist anymore
			await this.workflowRepository.pruneSharings(trx, workflowId, [...ownerIds, ...shareWithIds]);

			const sharings = await this.workflowRepository.getSharings(trx, workflowId);

			// extract the new sharings that need to be added
			newShareeIds = utils.rightDiff(
				[sharings, (sharing) => sharing.userId],
				[shareWithIds, (shareeId) => shareeId],
			);

			if (newShareeIds.length) {
				const users = await this.userRepository.getByIds(trx, newShareeIds);
				await this.sharedWorkflowRepository.share(trx, workflow!, users);
			}
		});

		void this.internalHooks.onWorkflowSharingUpdate(workflowId, req.user.id, shareWithIds);

		await this.mailer.notifyWorkflowShared({
			sharer: req.user,
			newShareeIds,
			workflow,
		});
	}
}<|MERGE_RESOLUTION|>--- conflicted
+++ resolved
@@ -8,22 +8,8 @@
 import * as WorkflowHelpers from '@/WorkflowHelpers';
 import type { IWorkflowResponse } from '@/Interfaces';
 import config from '@/config';
-<<<<<<< HEAD
-import {
-	Authorized,
-	Delete,
-	Get,
-	Patch,
-	Post,
-	ProjectScope,
-	Put,
-	RestController,
-} from '@/decorators';
+import { Delete, Get, Patch, Post, ProjectScope, Put, RestController } from '@/decorators';
 import type { SharedWorkflow, WorkflowSharingRole } from '@db/entities/SharedWorkflow';
-=======
-import { Delete, Get, Patch, Post, Put, RestController } from '@/decorators';
-import { SharedWorkflow, type WorkflowSharingRole } from '@db/entities/SharedWorkflow';
->>>>>>> db4a419c
 import { WorkflowEntity } from '@db/entities/WorkflowEntity';
 import { SharedWorkflowRepository } from '@db/repositories/sharedWorkflow.repository';
 import { TagRepository } from '@db/repositories/tag.repository';
