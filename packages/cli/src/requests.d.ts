--- conflicted
+++ resolved
@@ -244,14 +244,8 @@
 
 	namespace OAuth2Credential {
 		type Auth = OAuth1Credential.Auth;
-<<<<<<< HEAD
 		type Callback = AuthenticatedRequest<{}, {}, {}, { code: string; state: string }>;
 		type Scopes = AuthenticatedRequest<{}, {}, {}, { credentialType: string }>;
-=======
-		type Callback = AuthenticatedRequest<{}, {}, {}, { code: string; state: string }> & {
-			user?: User;
-		};
->>>>>>> 8f46fd48
 	}
 }
 
