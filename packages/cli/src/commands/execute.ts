import { promises as fs } from 'fs';
<<<<<<< HEAD
import { Command, flags } from '@oclif/command';
import {
	BinaryDataManager,
	PLACEHOLDER_EMPTY_WORKFLOW_ID,
	ProcessedDataManager,
	UserSettings,
} from 'n8n-core';
import { LoggerProxy } from 'n8n-workflow';
=======
import { flags } from '@oclif/command';
import { PLACEHOLDER_EMPTY_WORKFLOW_ID } from 'n8n-core';
import type { IWorkflowBase } from 'n8n-workflow';
import { ExecutionBaseError } from 'n8n-workflow';
>>>>>>> ee582cc3

import { ActiveExecutions } from '@/ActiveExecutions';
import * as Db from '@/Db';
import { WorkflowRunner } from '@/WorkflowRunner';
import type { IWorkflowExecutionDataProcess } from '@/Interfaces';
import { getInstanceOwner } from '@/UserManagement/UserManagementHelper';
<<<<<<< HEAD
import { findCliWorkflowStart } from '@/utils';
import { getProcessedDataManagers } from '@/ProcessedDataManagers';
=======
import { findCliWorkflowStart, isWorkflowIdValid } from '@/utils';
import { initEvents } from '@/events';
import { BaseCommand } from './BaseCommand';
import { Container } from 'typedi';
>>>>>>> ee582cc3

export class Execute extends BaseCommand {
	static description = '\nExecutes a given workflow';

	static examples = ['$ n8n execute --id=5', '$ n8n execute --file=workflow.json'];

	static flags = {
		help: flags.help({ char: 'h' }),
		file: flags.string({
			description: 'path to a workflow file to execute',
		}),
		id: flags.string({
			description: 'id of the workflow to execute',
		}),
		rawOutput: flags.boolean({
			description: 'Outputs only JSON data, with no other text',
		}),
	};

	async init() {
		await super.init();
		await this.initBinaryManager();
		await this.initExternalHooks();

		// Add event handlers
		initEvents();
	}

<<<<<<< HEAD
		const processedDataConfig = config.getEnv('processedDataManager');
		// eslint-disable-next-line @typescript-eslint/no-unsafe-assignment
		const processedDataManagers = await getProcessedDataManagers(processedDataConfig);
		await ProcessedDataManager.init(processedDataConfig, processedDataManagers);

=======
	async run() {
>>>>>>> ee582cc3
		// eslint-disable-next-line @typescript-eslint/no-shadow
		const { flags } = this.parse(Execute);

		if (!flags.id && !flags.file) {
			this.logger.info('Either option "--id" or "--file" have to be set!');
			return;
		}

		if (flags.id && flags.file) {
			this.logger.info('Either "id" or "file" can be set never both!');
			return;
		}

		let workflowId: string | undefined;
		let workflowData: IWorkflowBase | null = null;
		if (flags.file) {
			// Path to workflow is given
			try {
				// eslint-disable-next-line @typescript-eslint/no-unsafe-assignment
				workflowData = JSON.parse(await fs.readFile(flags.file, 'utf8'));
			} catch (error) {
				// eslint-disable-next-line @typescript-eslint/no-unsafe-member-access
				if (error.code === 'ENOENT') {
					this.logger.info(`The file "${flags.file}" could not be found.`);
					return;
				}

				throw error;
			}

			// Do a basic check if the data in the file looks right
			// TODO: Later check with the help of TypeScript data if it is valid or not
			if (
				workflowData === null ||
				workflowData.nodes === undefined ||
				workflowData.connections === undefined
			) {
				this.logger.info(`The file "${flags.file}" does not contain valid workflow data.`);
				return;
			}

			workflowId = workflowData.id ?? PLACEHOLDER_EMPTY_WORKFLOW_ID;
		}

		if (flags.id) {
			// Id of workflow is given
			workflowId = flags.id;
			workflowData = await Db.collections.Workflow.findOneBy({ id: workflowId });
			if (workflowData === null) {
				this.logger.info(`The workflow with the id "${workflowId}" does not exist.`);
				process.exit(1);
			}
		}

		if (!workflowData) {
			throw new Error('Failed to retrieve workflow data for requested workflow');
		}

		if (!isWorkflowIdValid(workflowId)) {
			workflowId = undefined;
		}

		const startingNode = findCliWorkflowStart(workflowData.nodes);

		const user = await getInstanceOwner();
		const runData: IWorkflowExecutionDataProcess = {
			executionMode: 'cli',
			startNodes: [startingNode.name],
			workflowData,
			userId: user.id,
		};

		const workflowRunner = new WorkflowRunner();
		const executionId = await workflowRunner.run(runData);

		const activeExecutions = Container.get(ActiveExecutions);
		const data = await activeExecutions.getPostExecutePromise(executionId);

		if (data === undefined) {
			throw new Error('Workflow did not return any data!');
		}

		if (data.data.resultData.error) {
			this.logger.info('Execution was NOT successful. See log message for details.');
			this.logger.info('Execution error:');
			this.logger.info('====================================');
			this.logger.info(JSON.stringify(data, null, 2));

			const { error } = data.data.resultData;
			// eslint-disable-next-line @typescript-eslint/no-throw-literal
			throw {
				...error,
				stack: error.stack,
			};
		}
		if (flags.rawOutput === undefined) {
			this.log('Execution was successful:');
			this.log('====================================');
		}
		this.log(JSON.stringify(data, null, 2));
	}

	async catch(error: Error) {
		this.logger.error('Error executing workflow. See log messages for details.');
		this.logger.error('\nExecution error:');
		this.logger.info('====================================');
		this.logger.error(error.message);
		if (error instanceof ExecutionBaseError) this.logger.error(error.description!);
		this.logger.error(error.stack!);
	}
}<|MERGE_RESOLUTION|>--- conflicted
+++ resolved
@@ -1,34 +1,18 @@
 import { promises as fs } from 'fs';
-<<<<<<< HEAD
-import { Command, flags } from '@oclif/command';
-import {
-	BinaryDataManager,
-	PLACEHOLDER_EMPTY_WORKFLOW_ID,
-	ProcessedDataManager,
-	UserSettings,
-} from 'n8n-core';
-import { LoggerProxy } from 'n8n-workflow';
-=======
 import { flags } from '@oclif/command';
 import { PLACEHOLDER_EMPTY_WORKFLOW_ID } from 'n8n-core';
 import type { IWorkflowBase } from 'n8n-workflow';
 import { ExecutionBaseError } from 'n8n-workflow';
->>>>>>> ee582cc3
 
 import { ActiveExecutions } from '@/ActiveExecutions';
 import * as Db from '@/Db';
 import { WorkflowRunner } from '@/WorkflowRunner';
 import type { IWorkflowExecutionDataProcess } from '@/Interfaces';
 import { getInstanceOwner } from '@/UserManagement/UserManagementHelper';
-<<<<<<< HEAD
-import { findCliWorkflowStart } from '@/utils';
-import { getProcessedDataManagers } from '@/ProcessedDataManagers';
-=======
 import { findCliWorkflowStart, isWorkflowIdValid } from '@/utils';
 import { initEvents } from '@/events';
 import { BaseCommand } from './BaseCommand';
 import { Container } from 'typedi';
->>>>>>> ee582cc3
 
 export class Execute extends BaseCommand {
 	static description = '\nExecutes a given workflow';
@@ -51,21 +35,14 @@
 	async init() {
 		await super.init();
 		await this.initBinaryManager();
+		await this.initProcessedDataManager();
 		await this.initExternalHooks();
 
 		// Add event handlers
 		initEvents();
 	}
 
-<<<<<<< HEAD
-		const processedDataConfig = config.getEnv('processedDataManager');
-		// eslint-disable-next-line @typescript-eslint/no-unsafe-assignment
-		const processedDataManagers = await getProcessedDataManagers(processedDataConfig);
-		await ProcessedDataManager.init(processedDataConfig, processedDataManagers);
-
-=======
 	async run() {
->>>>>>> ee582cc3
 		// eslint-disable-next-line @typescript-eslint/no-shadow
 		const { flags } = this.parse(Execute);
 
