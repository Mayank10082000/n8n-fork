import { Container } from 'typedi';
import type { SuperAgentTest } from 'supertest';

import config from '@/config';
import type { ListQuery } from '@/requests';
import type { User } from '@db/entities/User';
import { CredentialsRepository } from '@db/repositories/credentials.repository';
import { SharedCredentialsRepository } from '@db/repositories/sharedCredentials.repository';
import { License } from '@/License';

import { randomCredentialPayload, randomName, randomString } from './shared/random';
import * as testDb from './shared/testDb';
import type { SaveCredentialFunction } from './shared/types';
import * as utils from './shared/utils/';
import { affixRoleToSaveCredential, shareCredentialWithUsers } from './shared/db/credentials';
import { createManyUsers, createUser } from './shared/db/users';
import { Credentials } from 'n8n-core';

// mock that credentialsSharing is not enabled
jest.spyOn(License.prototype, 'isSharingEnabled').mockReturnValue(false);
const testServer = utils.setupTestServer({ endpointGroups: ['credentials'] });

let owner: User;
let member: User;
let secondMember: User;
let authOwnerAgent: SuperAgentTest;
let authMemberAgent: SuperAgentTest;
let saveCredential: SaveCredentialFunction;

beforeAll(async () => {
	owner = await createUser({ role: 'global:owner' });
	member = await createUser({ role: 'global:member' });
	secondMember = await createUser({ role: 'global:member' });

	saveCredential = affixRoleToSaveCredential('credential:owner');

	authOwnerAgent = testServer.authAgentFor(owner);
	authMemberAgent = testServer.authAgentFor(member);
});

beforeEach(async () => {
	await testDb.truncate(['SharedCredentials', 'Credentials']);
});

// ----------------------------------------
// GET /credentials - fetch all credentials
// ----------------------------------------
describe('GET /credentials', () => {
	test('should return all creds for owner', async () => {
		const [{ id: savedOwnerCredentialId }, { id: savedMemberCredentialId }] = await Promise.all([
			saveCredential(randomCredentialPayload(), { user: owner }),
			saveCredential(randomCredentialPayload(), { user: member }),
		]);

		const response = await authOwnerAgent.get('/credentials');

		expect(response.statusCode).toBe(200);
		expect(response.body.data.length).toBe(2); // owner retrieved owner cred and member cred

		const savedCredentialsIds = [savedOwnerCredentialId, savedMemberCredentialId];
		response.body.data.forEach((credential: ListQuery.Credentials.WithOwnedByAndSharedWith) => {
			validateMainCredentialData(credential);
			expect('data' in credential).toBe(false);
			expect(savedCredentialsIds).toContain(credential.id);
		});
	});

	test('should return only own creds for member', async () => {
		const [member1, member2] = await createManyUsers(2, {
			role: 'global:member',
		});

		const [savedCredential1] = await Promise.all([
			saveCredential(randomCredentialPayload(), { user: member1 }),
			saveCredential(randomCredentialPayload(), { user: member2 }),
		]);

		const response = await testServer.authAgentFor(member1).get('/credentials');

		expect(response.statusCode).toBe(200);
		expect(response.body.data.length).toBe(1); // member retrieved only own cred

		const [member1Credential] = response.body.data;

		validateMainCredentialData(member1Credential);
		expect(member1Credential.data).toBeUndefined();
		expect(member1Credential.id).toBe(savedCredential1.id);
	});
});

describe('POST /credentials', () => {
	test('should create cred', async () => {
		const payload = randomCredentialPayload();

		const response = await authOwnerAgent.post('/credentials').send(payload);

		expect(response.statusCode).toBe(200);

		const { id, name, type, nodesAccess, data: encryptedData } = response.body.data;

		expect(name).toBe(payload.name);
		expect(type).toBe(payload.type);
		if (!payload.nodesAccess) {
			fail('Payload did not contain a nodesAccess array');
		}
		expect(nodesAccess[0].nodeType).toBe(payload.nodesAccess[0].nodeType);
		expect(encryptedData).not.toBe(payload.data);

		const credential = await Container.get(CredentialsRepository).findOneByOrFail({ id });

		expect(credential.name).toBe(payload.name);
		expect(credential.type).toBe(payload.type);
		expect(credential.nodesAccess[0].nodeType).toBe(payload.nodesAccess[0].nodeType);
		expect(credential.data).not.toBe(payload.data);

		const sharedCredential = await Container.get(SharedCredentialsRepository).findOneOrFail({
			relations: ['user', 'credentials'],
			where: { credentialsId: credential.id },
		});

		expect(sharedCredential.user.id).toBe(owner.id);
		expect(sharedCredential.credentials.name).toBe(payload.name);
	});

	test('should fail with invalid inputs', async () => {
		for (const invalidPayload of INVALID_PAYLOADS) {
			const response = await authOwnerAgent.post('/credentials').send(invalidPayload);
			expect(response.statusCode).toBe(400);
		}
	});

	test('should ignore ID in payload', async () => {
		const firstResponse = await authOwnerAgent
			.post('/credentials')
			.send({ id: '8', ...randomCredentialPayload() });

		expect(firstResponse.body.data.id).not.toBe('8');

		const secondResponse = await authOwnerAgent
			.post('/credentials')
			.send({ id: 8, ...randomCredentialPayload() });

		expect(secondResponse.body.data.id).not.toBe(8);
	});
});

describe('DELETE /credentials/:id', () => {
	test('should delete owned cred for owner', async () => {
		const savedCredential = await saveCredential(randomCredentialPayload(), { user: owner });

		const response = await authOwnerAgent.delete(`/credentials/${savedCredential.id}`);

		expect(response.statusCode).toBe(200);
		expect(response.body).toEqual({ data: true });

		const deletedCredential = await Container.get(CredentialsRepository).findOneBy({
			id: savedCredential.id,
		});

		expect(deletedCredential).toBeNull(); // deleted

		const deletedSharedCredential = await Container.get(SharedCredentialsRepository).findOneBy({});

		expect(deletedSharedCredential).toBeNull(); // deleted
	});

	test('should delete non-owned cred for owner', async () => {
		const savedCredential = await saveCredential(randomCredentialPayload(), { user: member });

		const response = await authOwnerAgent.delete(`/credentials/${savedCredential.id}`);

		expect(response.statusCode).toBe(200);
		expect(response.body).toEqual({ data: true });

		const deletedCredential = await Container.get(CredentialsRepository).findOneBy({
			id: savedCredential.id,
		});

		expect(deletedCredential).toBeNull(); // deleted

		const deletedSharedCredential = await Container.get(SharedCredentialsRepository).findOneBy({});

		expect(deletedSharedCredential).toBeNull(); // deleted
	});

	test('should delete owned cred for member', async () => {
		const savedCredential = await saveCredential(randomCredentialPayload(), { user: member });

		const response = await authMemberAgent.delete(`/credentials/${savedCredential.id}`);

		expect(response.statusCode).toBe(200);
		expect(response.body).toEqual({ data: true });

		const deletedCredential = await Container.get(CredentialsRepository).findOneBy({
			id: savedCredential.id,
		});

		expect(deletedCredential).toBeNull(); // deleted

		const deletedSharedCredential = await Container.get(SharedCredentialsRepository).findOneBy({});

		expect(deletedSharedCredential).toBeNull(); // deleted
	});

	test('should not delete non-owned cred for member', async () => {
		const savedCredential = await saveCredential(randomCredentialPayload(), { user: owner });

		const response = await authMemberAgent.delete(`/credentials/${savedCredential.id}`);

		expect(response.statusCode).toBe(403);

		const shellCredential = await Container.get(CredentialsRepository).findOneBy({
			id: savedCredential.id,
		});

		expect(shellCredential).toBeDefined(); // not deleted

		const deletedSharedCredential = await Container.get(SharedCredentialsRepository).findOneBy({});

		expect(deletedSharedCredential).toBeDefined(); // not deleted
	});

	test('should not delete non-owned but shared cred for member', async () => {
		const savedCredential = await saveCredential(randomCredentialPayload(), { user: secondMember });

		await shareCredentialWithUsers(savedCredential, [member]);

		const response = await authMemberAgent.delete(`/credentials/${savedCredential.id}`);

		expect(response.statusCode).toBe(403);

		const shellCredential = await Container.get(CredentialsRepository).findOneBy({
			id: savedCredential.id,
		});

		expect(shellCredential).toBeDefined(); // not deleted

		const deletedSharedCredential = await Container.get(SharedCredentialsRepository).findOneBy({});

		expect(deletedSharedCredential).toBeDefined(); // not deleted
	});

	test('should fail if cred not found', async () => {
		const response = await authOwnerAgent.delete('/credentials/123');

		expect(response.statusCode).toBe(404);
	});
});

describe('PATCH /credentials/:id', () => {
	test('should update owned cred for owner', async () => {
		const savedCredential = await saveCredential(randomCredentialPayload(), { user: owner });
		const patchPayload = randomCredentialPayload();

		const response = await authOwnerAgent
			.patch(`/credentials/${savedCredential.id}`)
			.send(patchPayload);

		expect(response.statusCode).toBe(200);

		const { id, name, type, nodesAccess, data: encryptedData } = response.body.data;

		expect(name).toBe(patchPayload.name);
		expect(type).toBe(patchPayload.type);
		if (!patchPayload.nodesAccess) {
			fail('Payload did not contain a nodesAccess array');
		}
		expect(nodesAccess[0].nodeType).toBe(patchPayload.nodesAccess[0].nodeType);

		expect(encryptedData).not.toBe(patchPayload.data);

		const credential = await Container.get(CredentialsRepository).findOneByOrFail({ id });

		expect(credential.name).toBe(patchPayload.name);
		expect(credential.type).toBe(patchPayload.type);
		expect(credential.nodesAccess[0].nodeType).toBe(patchPayload.nodesAccess[0].nodeType);
		expect(credential.data).not.toBe(patchPayload.data);

		const sharedCredential = await Container.get(SharedCredentialsRepository).findOneOrFail({
			relations: ['credentials'],
			where: { credentialsId: credential.id },
		});

		expect(sharedCredential.credentials.name).toBe(patchPayload.name); // updated
	});

	test('should update non-owned cred for owner', async () => {
		const savedCredential = await saveCredential(randomCredentialPayload(), { user: member });
		const patchPayload = randomCredentialPayload();

		const response = await authOwnerAgent
			.patch(`/credentials/${savedCredential.id}`)
			.send(patchPayload);

<<<<<<< HEAD
		expect(response.statusCode).toBe(403);
=======
		expect(response.statusCode).toBe(200);
>>>>>>> 3cbe1e21

		const credential = await Container.get(CredentialsRepository).findOneByOrFail({
			id: savedCredential.id,
		});

		expect(credential.name).toBe(patchPayload.name);
		expect(credential.type).toBe(patchPayload.type);

		const credentialObject = new Credentials(
			{ id: credential.id, name: credential.name },
			credential.type,
			credential.nodesAccess,
			credential.data,
		);
		expect(credentialObject.getData()).toStrictEqual(patchPayload.data);

		const sharedCredential = await Container.get(SharedCredentialsRepository).findOneOrFail({
			relations: ['credentials'],
			where: { credentialsId: credential.id },
		});

		expect(sharedCredential.credentials.name).toBe(patchPayload.name); // updated
	});

	test('should update owned cred for member', async () => {
		const savedCredential = await saveCredential(randomCredentialPayload(), { user: member });
		const patchPayload = randomCredentialPayload();

		const response = await authMemberAgent
			.patch(`/credentials/${savedCredential.id}`)
			.send(patchPayload);

		expect(response.statusCode).toBe(200);

		const { id, name, type, nodesAccess, data: encryptedData } = response.body.data;

		expect(name).toBe(patchPayload.name);
		expect(type).toBe(patchPayload.type);

		if (!patchPayload.nodesAccess) {
			fail('Payload did not contain a nodesAccess array');
		}
		expect(nodesAccess[0].nodeType).toBe(patchPayload.nodesAccess[0].nodeType);

		expect(encryptedData).not.toBe(patchPayload.data);

		const credential = await Container.get(CredentialsRepository).findOneByOrFail({ id });

		expect(credential.name).toBe(patchPayload.name);
		expect(credential.type).toBe(patchPayload.type);
		expect(credential.nodesAccess[0].nodeType).toBe(patchPayload.nodesAccess[0].nodeType);
		expect(credential.data).not.toBe(patchPayload.data);

		const sharedCredential = await Container.get(SharedCredentialsRepository).findOneOrFail({
			relations: ['credentials'],
			where: { credentialsId: credential.id },
		});

		expect(sharedCredential.credentials.name).toBe(patchPayload.name); // updated
	});

	test('should not update non-owned cred for member', async () => {
		const savedCredential = await saveCredential(randomCredentialPayload(), { user: owner });
		const patchPayload = randomCredentialPayload();

		const response = await authMemberAgent
			.patch(`/credentials/${savedCredential.id}`)
			.send(patchPayload);

		expect(response.statusCode).toBe(403);

		const shellCredential = await Container.get(CredentialsRepository).findOneByOrFail({
			id: savedCredential.id,
		});

		expect(shellCredential.name).not.toBe(patchPayload.name); // not updated
	});

	test('should not update non-owned but shared cred for member', async () => {
		const savedCredential = await saveCredential(randomCredentialPayload(), { user: secondMember });
		await shareCredentialWithUsers(savedCredential, [member]);
		const patchPayload = randomCredentialPayload();

		const response = await authMemberAgent
			.patch(`/credentials/${savedCredential.id}`)
			.send(patchPayload);

		expect(response.statusCode).toBe(403);

		const shellCredential = await Container.get(CredentialsRepository).findOneByOrFail({
			id: savedCredential.id,
		});

		expect(shellCredential.name).not.toBe(patchPayload.name); // not updated
	});

	test('should update non-owned but shared cred for instance owner', async () => {
		const savedCredential = await saveCredential(randomCredentialPayload(), { user: secondMember });
		await shareCredentialWithUsers(savedCredential, [owner]);
		const patchPayload = randomCredentialPayload();

		const response = await authOwnerAgent
			.patch(`/credentials/${savedCredential.id}`)
			.send(patchPayload);

<<<<<<< HEAD
		expect(response.statusCode).toBe(403);
=======
		expect(response.statusCode).toBe(200);
>>>>>>> 3cbe1e21

		const shellCredential = await Container.get(CredentialsRepository).findOneByOrFail({
			id: savedCredential.id,
		});

		expect(shellCredential.name).toBe(patchPayload.name); // updated
	});

	test('should fail with invalid inputs', async () => {
		const savedCredential = await saveCredential(randomCredentialPayload(), { user: owner });

		for (const invalidPayload of INVALID_PAYLOADS) {
			const response = await authOwnerAgent
				.patch(`/credentials/${savedCredential.id}`)
				.send(invalidPayload);

			if (response.statusCode === 500) {
				console.log(response.statusCode, response.body);
			}
			expect(response.statusCode).toBe(400);
		}
	});

	test('should fail if cred not found', async () => {
		const response = await authOwnerAgent.patch('/credentials/123').send(randomCredentialPayload());

		expect(response.statusCode).toBe(403);
	});
});

describe('GET /credentials/new', () => {
	test('should return default name for new credential or its increment', async () => {
		const name = config.getEnv('credentials.defaultName');
		let tempName = name;

		for (let i = 0; i < 4; i++) {
			const response = await authOwnerAgent.get(`/credentials/new?name=${name}`);

			expect(response.statusCode).toBe(200);
			if (i === 0) {
				expect(response.body.data.name).toBe(name);
			} else {
				tempName = name + ' ' + (i + 1);
				expect(response.body.data.name).toBe(tempName);
			}
			await saveCredential({ ...randomCredentialPayload(), name: tempName }, { user: owner });
		}
	});

	test('should return name from query for new credential or its increment', async () => {
		const name = 'special credential name';
		let tempName = name;

		for (let i = 0; i < 4; i++) {
			const response = await authOwnerAgent.get(`/credentials/new?name=${name}`);

			expect(response.statusCode).toBe(200);
			if (i === 0) {
				expect(response.body.data.name).toBe(name);
			} else {
				tempName = name + ' ' + (i + 1);
				expect(response.body.data.name).toBe(tempName);
			}
			await saveCredential({ ...randomCredentialPayload(), name: tempName }, { user: owner });
		}
	});
});

describe('GET /credentials/:id', () => {
	test('should retrieve owned cred for owner', async () => {
		const savedCredential = await saveCredential(randomCredentialPayload(), { user: owner });

		const firstResponse = await authOwnerAgent.get(`/credentials/${savedCredential.id}`);

		expect(firstResponse.statusCode).toBe(200);

		validateMainCredentialData(firstResponse.body.data);
		expect(firstResponse.body.data.data).toBeUndefined();

		const secondResponse = await authOwnerAgent
			.get(`/credentials/${savedCredential.id}`)
			.query({ includeData: true });

		validateMainCredentialData(secondResponse.body.data);
		expect(secondResponse.body.data.data).toBeDefined();
	});

	test('should retrieve owned cred for member', async () => {
		const savedCredential = await saveCredential(randomCredentialPayload(), { user: member });

		const firstResponse = await authMemberAgent.get(`/credentials/${savedCredential.id}`);

		expect(firstResponse.statusCode).toBe(200);

		validateMainCredentialData(firstResponse.body.data);
		expect(firstResponse.body.data.data).toBeUndefined();

		const secondResponse = await authMemberAgent
			.get(`/credentials/${savedCredential.id}`)
			.query({ includeData: true });

		expect(secondResponse.statusCode).toBe(200);

		validateMainCredentialData(secondResponse.body.data);
		expect(secondResponse.body.data.data).toBeDefined();
	});

	test('should retrieve non-owned cred for owner', async () => {
		const savedCredential = await saveCredential(randomCredentialPayload(), { user: member });

		const response1 = await authOwnerAgent.get(`/credentials/${savedCredential.id}`);

		expect(response1.statusCode).toBe(200);

		validateMainCredentialData(response1.body.data);
		expect(response1.body.data.data).toBeUndefined();

		const response2 = await authOwnerAgent
			.get(`/credentials/${savedCredential.id}`)
			.query({ includeData: true });

		expect(response2.statusCode).toBe(200);

		validateMainCredentialData(response2.body.data);
		expect(response2.body.data.data).toBeDefined();
	});

	test('should not retrieve non-owned cred for member', async () => {
		const savedCredential = await saveCredential(randomCredentialPayload(), { user: owner });

		const response = await authMemberAgent.get(`/credentials/${savedCredential.id}`);

		expect(response.statusCode).toBe(403);
		expect(response.body.data).toBeUndefined(); // owner's cred not returned
	});

	test('should return 404 if cred not found', async () => {
		const response = await authOwnerAgent.get('/credentials/789');
		expect(response.statusCode).toBe(404);

		const responseAbc = await authOwnerAgent.get('/credentials/abc');
		expect(responseAbc.statusCode).toBe(404);
	});
});

function validateMainCredentialData(credential: ListQuery.Credentials.WithOwnedByAndSharedWith) {
	const { name, type, nodesAccess, sharedWith, ownedBy } = credential;

	expect(typeof name).toBe('string');
	expect(typeof type).toBe('string');
	expect(typeof nodesAccess?.[0].nodeType).toBe('string');

	if (sharedWith) {
		expect(Array.isArray(sharedWith)).toBe(true);
	}

	if (ownedBy) {
		const { id, email, firstName, lastName } = ownedBy;

		expect(typeof id).toBe('string');
		expect(typeof email).toBe('string');
		expect(typeof firstName).toBe('string');
		expect(typeof lastName).toBe('string');
	}
}

const INVALID_PAYLOADS = [
	{
		type: randomName(),
		nodesAccess: [{ nodeType: randomName() }],
		data: { accessToken: randomString(6, 16) },
	},
	{
		name: randomName(),
		nodesAccess: [{ nodeType: randomName() }],
		data: { accessToken: randomString(6, 16) },
	},
	{
		name: randomName(),
		type: randomName(),
		data: { accessToken: randomString(6, 16) },
	},
	{
		name: randomName(),
		type: randomName(),
		nodesAccess: [{ nodeType: randomName() }],
	},
	{},
	undefined,
];<|MERGE_RESOLUTION|>--- conflicted
+++ resolved
@@ -292,11 +292,7 @@
 			.patch(`/credentials/${savedCredential.id}`)
 			.send(patchPayload);
 
-<<<<<<< HEAD
-		expect(response.statusCode).toBe(403);
-=======
-		expect(response.statusCode).toBe(200);
->>>>>>> 3cbe1e21
+		expect(response.statusCode).toBe(200);
 
 		const credential = await Container.get(CredentialsRepository).findOneByOrFail({
 			id: savedCredential.id,
@@ -402,11 +398,7 @@
 			.patch(`/credentials/${savedCredential.id}`)
 			.send(patchPayload);
 
-<<<<<<< HEAD
-		expect(response.statusCode).toBe(403);
-=======
-		expect(response.statusCode).toBe(200);
->>>>>>> 3cbe1e21
+		expect(response.statusCode).toBe(200);
 
 		const shellCredential = await Container.get(CredentialsRepository).findOneByOrFail({
 			id: savedCredential.id,
