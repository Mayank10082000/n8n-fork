import {
	OptionsWithUri,
} from 'request';

import {
	IExecuteFunctions,
	IExecuteSingleFunctions,
	IHookFunctions,
	ILoadOptionsFunctions,
} from 'n8n-core';

import {
	IDataObject, NodeApiError, NodeOperationError,
} from 'n8n-workflow';

import moment from 'moment';

export async function cortexApiRequest(this: IHookFunctions | IExecuteFunctions | IExecuteSingleFunctions | ILoadOptionsFunctions, method: string, resource: string, body: any = {}, query: IDataObject = {}, uri?: string, option: IDataObject = {}): Promise<any> { // tslint:disable-line:no-any

	const credentials = await this.getCredentials('cortexApi');
<<<<<<< HEAD
	let options: OptionsWithUri = {
=======

	let options: OptionsWithUri = {
		headers: {},
>>>>>>> 98648056
		method,
		qs: query,
		uri: uri || `${credentials.host}/api${resource}`,
		body,
		json: true,

	};
	if (Object.keys(option).length !== 0) {
		options = Object.assign({}, options, option);
	}
	if (Object.keys(body).length === 0) {
		delete options.body;
	}
	if (Object.keys(query).length === 0) {
		delete options.qs;
	}

	try {
		return await this.helpers.requestWithAuthentication.call(this, 'cortexApi', options);
	} catch (error) {
		throw new NodeApiError(this.getNode(), error);
	}
}

export function getEntityLabel(entity: IDataObject): string {
	let label = '';
	switch (entity._type) {
		case 'case':
			label = `#${entity.caseId} ${entity.title}`;
			break;
		case 'case_artifact':
			//@ts-ignore
			label = `[${entity.dataType}] ${entity.data ? entity.data : (entity.attachment.name)}`;
			break;
		case 'alert':
			label = `[${entity.source}:${entity.sourceRef}] ${entity.title}`;
			break;
		case 'case_task_log':
			label = `${entity.message} from ${entity.createdBy}`;
			break;
		case 'case_task':
			label = `${entity.title} (${entity.status})`;
			break;
		case 'job':
			label = `${entity.analyzerName} (${entity.status})`;
			break;
		default:
			break;
	}
	return label;
}

export function splitTags(tags: string): string[] {
	return tags.split(',').filter(tag => tag !== ' ' && tag);
}

export function prepareParameters(values: IDataObject): IDataObject {
	const response: IDataObject = {};
	for (const key in values) {
		if (values[key] !== undefined && values[key] !== null && values[key] !== '') {
			if (moment(values[key] as string, moment.ISO_8601).isValid()) {
				response[key] = Date.parse(values[key] as string);
			} else if (key === 'tags') {
				response[key] = splitTags(values[key] as string);
			} else {
				response[key] = values[key];
			}
		}
	}
	return response;
}<|MERGE_RESOLUTION|>--- conflicted
+++ resolved
@@ -18,13 +18,9 @@
 export async function cortexApiRequest(this: IHookFunctions | IExecuteFunctions | IExecuteSingleFunctions | ILoadOptionsFunctions, method: string, resource: string, body: any = {}, query: IDataObject = {}, uri?: string, option: IDataObject = {}): Promise<any> { // tslint:disable-line:no-any
 
 	const credentials = await this.getCredentials('cortexApi');
-<<<<<<< HEAD
-	let options: OptionsWithUri = {
-=======
 
 	let options: OptionsWithUri = {
 		headers: {},
->>>>>>> 98648056
 		method,
 		qs: query,
 		uri: uri || `${credentials.host}/api${resource}`,
